# Slate - Pixel Art Editor

Slate is a bitmap editor available for Linux, Windows and Mac. With Slate, you can:

- Edit images directly
- Use layers
- Create seamless 2D tilesets
- Preview sprite sheet animations

Slate was built for pixel art, and its goal is to simplify the creation of sprites and tilesets by offering a user-friendly, customisable interface.

![Screenshot of Slate on Windows](https://github.com/mitchcurtis/slate/blob/master/doc/images/slate-tileset-windows.png "Screenshot of Slate on Windows")

![Screenshot of Slate v0.0.8 on Mac](https://github.com/mitchcurtis/slate/blob/master/doc/images/slate-v0.0.8-mac.png "Screenshot of Slate v0.0.8 on Mac")

![Screenshot of Slate v0.0.10 on Mac](https://github.com/mitchcurtis/slate/blob/master/doc/images/slate-v0.0.10-mac.png "Screenshot of Slate v0.0.10 on Mac")

### Downloads ###

See the [releases](https://github.com/mitchcurtis/slate/releases) page for the available downloads.

### Documentation ###
- [Overview](https://github.com/mitchcurtis/slate/blob/master/doc/overview.md)

### Notes ###
- This is a work in progress, but should already be usable. Feel free to report any bugs you find. :)
- If you are unable to run the app on Windows, you may need to install the [Microsoft Visual C++ Redistributable for Visual Studio 2017](https://aka.ms/vs/15/release/vc_redist.x64.exe). If that link breaks, [this](https://support.microsoft.com/en-us/help/2977003/the-latest-supported-visual-c-downloads) or [this](https://www.visualstudio.com/downloads/) should work (choose the x64 version). This will be installed automatically when I get around to [making a proper installer](https://github.com/mitchcurtis/slate/issues/42).
- The UI is currently designed for the [Material style](http://doc.qt.io/qt-5/qtquickcontrols2-material.html), and will probably look bad when run with others.

## Building From Source ##

### Dependencies ###

* Qt >= 5.11
<<<<<<< HEAD
* https://github.com/mitchcurtis/qt-undo (submodule; see [Building](#building))
=======
* https://github.com/mitchcurtis/pickawinner
>>>>>>> 9ec57aa0

### Cloning ###

`master` is the default branch where all work is done, and is not guaranteed to be stable. I [tag](https://github.com/mitchcurtis/slate/tags) releases, so if you're looking for a stable build to try out, it's best to pick the latest one from `git tag -l`. 

### Building ###

<<<<<<< HEAD
qt-undo can be cloned and built separately, but it is also available as a submodule of Slate's repo, and can therefore be built automatically when Slate is built, by first running the following commands:
=======
pickawinner can be cloned and built separately, but it is also available as a submodule of Slate's repo, and can therefore be built automatically when
Slate is built, by first running the following commands:
>>>>>>> 9ec57aa0

    cd /path/to/slate-source-dir
    git submodule init
    git submodule update
    
Once that's set up, there are two options for building:

#### Qt Creator ####
Open [slate.pro](https://github.com/mitchcurtis/slate/blob/master/slate.pro) in Qt Creator, configure the project using a kit with a Qt version that meets the requirement listed in the [Dependencies](#dependencies) section, and then build it.

#### Command Line ####

In-source builds:

    cd /path/to/slate-source-dir
    /path/to/qt/qmake
    make (or nmake/jom on Windows)

Shadow builds:

    mkdir slate-build
    cd slate-build
    /path/to/qt/qmake /path/to/slate-source-dir/slate.pro
    make (or nmake/jom on Windows)

---

The tileset in the screenshot was taken from the following page:

http://opengameart.org/content/lpc-tile-atlas<|MERGE_RESOLUTION|>--- conflicted
+++ resolved
@@ -31,12 +31,7 @@
 
 ### Dependencies ###
 
-* Qt >= 5.11
-<<<<<<< HEAD
-* https://github.com/mitchcurtis/qt-undo (submodule; see [Building](#building))
-=======
-* https://github.com/mitchcurtis/pickawinner
->>>>>>> 9ec57aa0
+* Qt 5.12
 
 ### Cloning ###
 
@@ -44,18 +39,7 @@
 
 ### Building ###
 
-<<<<<<< HEAD
-qt-undo can be cloned and built separately, but it is also available as a submodule of Slate's repo, and can therefore be built automatically when Slate is built, by first running the following commands:
-=======
-pickawinner can be cloned and built separately, but it is also available as a submodule of Slate's repo, and can therefore be built automatically when
-Slate is built, by first running the following commands:
->>>>>>> 9ec57aa0
-
-    cd /path/to/slate-source-dir
-    git submodule init
-    git submodule update
-    
-Once that's set up, there are two options for building:
+There are two options for building:
 
 #### Qt Creator ####
 Open [slate.pro](https://github.com/mitchcurtis/slate/blob/master/slate.pro) in Qt Creator, configure the project using a kit with a Qt version that meets the requirement listed in the [Dependencies](#dependencies) section, and then build it.
