--- conflicted
+++ resolved
@@ -118,12 +118,8 @@
                 }
             }
         }
-<<<<<<< HEAD
-        MenuSeparator {
-            id: swatchSeparator
-=======
+
         Ui.VerticalSeparator {
->>>>>>> ebf9ddf4
             visible: settings.autoSwatchEnabled
             leftPadding: 12
             topPadding: 0
@@ -132,6 +128,7 @@
 
             Layout.fillWidth: true
         }
+
         RowLayout {
             id: swatchRowLayout
             objectName: "swatchRowLayout"
