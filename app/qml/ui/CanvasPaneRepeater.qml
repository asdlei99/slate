--- conflicted
+++ resolved
@@ -1,10 +1,6 @@
-<<<<<<< HEAD
 import QtQuick
-=======
-import QtQuick 2.12
-import QtQuick.Controls 2.12
-import QtQuick.Layouts 1.12
->>>>>>> b8be75bd
+import QtQuick.Controls
+import QtQuick.Layouts
 
 import App
 
