--- conflicted
+++ resolved
@@ -1,10 +1,6 @@
 import QtQuick 2.6
-<<<<<<< HEAD
 import QtQuick.Controls 2.4
-=======
-import QtQuick.Controls 2.1
 import QtQuick.Window 2.2
->>>>>>> 921e60ba
 
 import App 1.0
 
