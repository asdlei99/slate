--- conflicted
+++ resolved
@@ -17,17 +17,10 @@
     along with Slate. If not, see <http://www.gnu.org/licenses/>.
 */
 
-<<<<<<< HEAD
 import QtQuick 2.12
 import QtQuick.Layouts 1.12
 import QtQuick.Window 2.12
 import QtQuick.Controls 2.5
-=======
-import QtQuick 2.10
-import QtQuick.Layouts 1.3
-import QtQuick.Window 2.2
-import QtQuick.Controls 2.4
->>>>>>> 29e39201
 
 import Qt.labs.settings 1.0
 import Qt.labs.platform 1.0 as Platform
@@ -181,17 +174,8 @@
             Layout.fillHeight: true
         }
 
-<<<<<<< HEAD
         SplitView {
             orientation: Qt.Vertical
-=======
-        ColumnLayout {
-            id: panelColumnLayout
-            objectName: "panelColumnLayout"
-            // Work around https://bugreports.qt.io/browse/QTBUG-70445
-            // by doing the spacing ourselves
-            spacing: 0
->>>>>>> 29e39201
 
             Layout.minimumWidth: 240
             Layout.maximumWidth: 240
@@ -432,4 +416,4 @@
         parent: Overlay.overlay
         anchors.centerIn: parent
     }
-}+}
