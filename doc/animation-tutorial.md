<!-- START doctoc generated TOC please keep comment here to allow auto update -->
<!-- DON'T EDIT THIS SECTION, INSTEAD RE-RUN doctoc TO UPDATE -->
# Contents

- [Slate - Animation Tutorial](#slate---animation-tutorial)

<!-- END doctoc generated TOC please keep comment here to allow auto update -->

# Slate - Animation Tutorial

In Slate, it's possible to preview animations. Each animation is based on one or more "frames" in your image. This tutorial will show one way to create these frames and then go through the process of customising the animation settings.

Firstly, we'll start off with a single frame, composed of three layers:

![Single frame](https://github.com/mitchcurtis/slate/blob/release/doc/images/slate-animation-tutorial-1.png)

The initial project can be downloaded [here](https://github.com/mitchcurtis/slate/blob/master/tests/manual/screenshots/resources/animation-tutorial-1.slp).

We want to have 6 frames in our animation, so we need to increase the size of the canvas. To do so, open the Change Canvas Size dialog by clicking on the tool button in the left-hand side of the toolbar:

![Change Canvas Size](https://github.com/mitchcurtis/slate/blob/release/doc/images/slate-animation-tutorial-1.1.png)

Change the width of the image to 216 pixels and click OK to confirm. Now you should see this:

<<<<<<< HEAD
![New Canvas Size](https://github.com/mitchcurtis/slate/blob/master/doc/images/slate-animation-tutorial-2.png)
=======
![Change Canvas Size](https://github.com/mitchcurtis/slate/blob/release/doc/images/slate-animation-tutorial-2.png)
>>>>>>> e569dda2

Let's make the transparent background white. Select the "background" layer in the Layers panel. Switch to the Fill tool, and the click on the transparent area to fill it with white. It will look then like this:

![Fill](https://github.com/mitchcurtis/slate/blob/release/doc/images/slate-animation-tutorial-2.1.png)

To make it easier to see which frame is which, we'll add some vertical guides between each one.

In order to drag a guide onto the canvas, the rulers must be visible. Click on the "Show rulers" tool button in the tool bar. Do the same for guides by clicking on the next tool button to the right.

We're going to recreate the following guides:

![Guides](https://github.com/mitchcurtis/slate/blob/release/doc/images/slate-animation-tutorial-2.2.png)

To drag a vertical guide onto the canvas, click on the ruler on the left side of the screen and drag outwards. Repeat this step until there are five vertical guides on the canvas at 36 pixel intervals. Then, drag a horizontal guide onto the canvas so that we have some reference for vertical movement in our animation.

Now we'll set up the animation. To enable animation playback for a project, either press the A key or open the Animation menu and check "Animation Playback". The Animation panel will then become visible.

<<<<<<< HEAD
![Animation Panel](https://github.com/mitchcurtis/slate/blob/master/doc/images/slate-animation-tutorial-3.png)

Note: to save having to recreate the animation itself, you can download the project file [here](https://github.com/mitchcurtis/slate/blob/master/tests/manual/screenshots/resources/animation-tutorial-3.slp) to skip to the end result.

Let's make more room for the Animation panel. Collapse the Layers panel by clicking the button in its top-right corner.

We'll now increase the size of the animation preview to make it easier to see. Click on the settings icon in the top right of the Animation panel to open the Animation Rreview Settings dialog. Increase the scale to 4, and then click OK:

![Animation Settings](https://github.com/mitchcurtis/slate/blob/master/doc/images/slate-animation-tutorial-3-1.png)

Now we'll set up the animation. Click on the configure button next to "Animation 1" in the Animation panel to open the Animation Settings dialog. Input the following values:

![Animation Settings](https://github.com/mitchcurtis/slate/blob/master/doc/images/slate-animation-tutorial-3-2.png)
=======
![Guides](https://github.com/mitchcurtis/slate/blob/release/doc/images/slate-animation-tutorial-3.png)
>>>>>>> e569dda2

Together, the "Frame X" and "Frame Y" form the starting point of the animation. We set them both to 0 here, but in a project with several different animations (such as a character in an idle animation, attacking animation, etc.), they would be set to different values to test out the different animations.

The "Frame Width" and "Frame Height" fields store the size of each frame.

The "Frame Count" controls how many frames are in this animation.

The "FPS", or Frames Per Second, controls the speed at which the animation plays.

Click OK to confirm the settings. Hit the play button to see the animation:

![Animation](https://github.com/mitchcurtis/slate/blob/release/doc/images/slate-animation-tutorial.gif)

It's also possible to export the animation as a GIF using the export button in the lower right of the animation panel. Note that transparency is not currently supported.

The final project can be downloaded [here](https://github.com/mitchcurtis/slate/blob/master/tests/manual/screenshots/resources/animation-tutorial-3.slp).<|MERGE_RESOLUTION|>--- conflicted
+++ resolved
@@ -22,11 +22,7 @@
 
 Change the width of the image to 216 pixels and click OK to confirm. Now you should see this:
 
-<<<<<<< HEAD
-![New Canvas Size](https://github.com/mitchcurtis/slate/blob/master/doc/images/slate-animation-tutorial-2.png)
-=======
-![Change Canvas Size](https://github.com/mitchcurtis/slate/blob/release/doc/images/slate-animation-tutorial-2.png)
->>>>>>> e569dda2
+![New Canvas Size](https://github.com/mitchcurtis/slate/blob/release/doc/images/slate-animation-tutorial-2.png)
 
 Let's make the transparent background white. Select the "background" layer in the Layers panel. Switch to the Fill tool, and the click on the transparent area to fill it with white. It will look then like this:
 
@@ -44,8 +40,7 @@
 
 Now we'll set up the animation. To enable animation playback for a project, either press the A key or open the Animation menu and check "Animation Playback". The Animation panel will then become visible.
 
-<<<<<<< HEAD
-![Animation Panel](https://github.com/mitchcurtis/slate/blob/master/doc/images/slate-animation-tutorial-3.png)
+![Animation Panel](https://github.com/mitchcurtis/slate/blob/release/doc/images/slate-animation-tutorial-3.png)
 
 Note: to save having to recreate the animation itself, you can download the project file [here](https://github.com/mitchcurtis/slate/blob/master/tests/manual/screenshots/resources/animation-tutorial-3.slp) to skip to the end result.
 
@@ -53,14 +48,11 @@
 
 We'll now increase the size of the animation preview to make it easier to see. Click on the settings icon in the top right of the Animation panel to open the Animation Rreview Settings dialog. Increase the scale to 4, and then click OK:
 
-![Animation Settings](https://github.com/mitchcurtis/slate/blob/master/doc/images/slate-animation-tutorial-3-1.png)
+![Animation Settings](https://github.com/mitchcurtis/slate/blob/release/doc/images/slate-animation-tutorial-3-1.png)
 
 Now we'll set up the animation. Click on the configure button next to "Animation 1" in the Animation panel to open the Animation Settings dialog. Input the following values:
 
-![Animation Settings](https://github.com/mitchcurtis/slate/blob/master/doc/images/slate-animation-tutorial-3-2.png)
-=======
-![Guides](https://github.com/mitchcurtis/slate/blob/release/doc/images/slate-animation-tutorial-3.png)
->>>>>>> e569dda2
+![Animation Settings](https://github.com/mitchcurtis/slate/blob/release/doc/images/slate-animation-tutorial-3-2.png)
 
 Together, the "Frame X" and "Frame Y" form the starting point of the animation. We set them both to 0 here, but in a project with several different animations (such as a character in an idle animation, attacking animation, etc.), they would be set to different values to test out the different animations.
 
