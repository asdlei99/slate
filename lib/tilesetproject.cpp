/*
    Copyright 2017, Mitch Curtis

    This file is part of Slate.

    Slate is free software: you can redistribute it and/or modify
    it under the terms of the GNU General Public License as published by
    the Free Software Foundation, either version 3 of the License, or
    (at your option) any later version.

    Slate is distributed in the hope that it will be useful,
    but WITHOUT ANY WARRANTY; without even the implied warranty of
    MERCHANTABILITY or FITNESS FOR A PARTICULAR PURPOSE.  See the
    GNU General Public License for more details.

    You should have received a copy of the GNU General Public License
    along with Slate. If not, see <http://www.gnu.org/licenses/>.
*/

#include "tilesetproject.h"

#include <QFile>
#include <QFileInfo>
#include <QImage>
#include <QJsonArray>
#include <QJsonDocument>
#include <QJsonObject>
#include <QLoggingCategory>
#include <QUndoStack>

#include "changetilecanvassizecommand.h"
#include "jsonutils.h"

TilesetProject::TilesetProject() :
    Project(),
    mTilesWide(0),
    mTilesHigh(0),
    mTileWidth(0),
    mTileHeight(0),
    mTileset(nullptr)
{
    setObjectName(QLatin1String("tilesetProject"));

    qCDebug(lcProjectLifecycle) << "constructing" << this;
}

TilesetProject::~TilesetProject()
{
    qCDebug(lcProjectLifecycle) << "destructing" << this;
}

Project::Type TilesetProject::type() const
{
    return TilesetType;
}

void TilesetProject::createTilesetTiles(int tilesetTilesWide, int tilesetTilesHigh)
{
    Q_ASSERT(mTileDatabase.isEmpty());
    for (int row = 0; row < tilesetTilesHigh; ++row) {
        for (int column = 0; column < tilesetTilesWide; ++column) {
            const int x = column * mTileWidth;
            const int y = row * mTileHeight;
            const int tileId = tileIdFromPosInTileset(x, y);
            mTileDatabase.insert(tileId, new Tile(tileId, mTileset, QRect(x, y, mTileWidth, mTileHeight), this));
        }
    }
    Q_ASSERT(!mTileDatabase.isEmpty());
}

void TilesetProject::createNew(QUrl tilesetUrl, int tileWidth, int tileHeight,
    int tilesetTilesWide, int tilesetTilesHigh,
    int canvasTilesWide, int canvasTilesHigh, bool transparentBackground)
{
    if (hasLoaded()) {
        close();
    }

    if (tilesetUrl.isEmpty()) {
        // Not using an existing tileset image, so we must create one.
        tilesetUrl = createTemporaryImage(tilesetTilesWide * tileWidth, tilesetTilesHigh * tileHeight,
            transparentBackground ? Qt::transparent : Qt::white);
        if (!tilesetUrl.isValid()) {
            return;
        }
    }

    QImage tilesetImage(tilesetUrl.toLocalFile());
    if (tileWidth * tilesetTilesWide > tilesetImage.width()) {
        error(QString::fromLatin1("Tile width of %1 pixels combined with a tileset width "
            "of %2 tiles is too large for a tileset image whose width is %3 pixels")
                .arg(tileWidth).arg(tilesetTilesWide).arg(tilesetImage.width()));
        return;
    }

    if (tileHeight * tilesetTilesHigh > tilesetImage.height()) {
        error(QString::fromLatin1("Tile height of %1 pixels combined with a tileset height "
            "of %2 tiles is too large for a tileset image whose height is %3 pixels")
                .arg(tileHeight).arg(tilesetTilesHigh).arg(tilesetImage.height()));
        return;
    }

    qCDebug(lcProject) << "creating new project:"
        << "tileWidth =" << tileWidth
        << "tileHeight =" << tileHeight
        << "tilesetTilesWide =" << tilesetTilesWide
        << "tilesetTilesHigh =" << tilesetTilesHigh
        << "canvasTilesWide =" << canvasTilesWide
        << "canvasTilesHigh =" << canvasTilesHigh
        << "tilesetPath =" << tilesetUrl;

    Q_ASSERT(mUndoStack.count() == 0);
    Q_ASSERT(!mTileset);

    setTileWidth(tileWidth);
    setTileHeight(tileHeight);
    setTilesWide(canvasTilesWide);
    setTilesHigh(canvasTilesHigh);
    setTilesetUrl(tilesetUrl);
    setTileset(new Tileset(tilesetUrl.toLocalFile(), tilesetTilesWide, tilesetTilesHigh, this));

    createTilesetTiles(tilesetTilesWide, tilesetTilesHigh);

    mTiles.clear();
    mTiles.fill(-1, mTilesWide * mTilesHigh);

    setUrl(QUrl());
    setNewProject(true);
    emit projectCreated();

    qCDebug(lcProject) << "finished creating new project";
}

void TilesetProject::doLoad(const QUrl &url)
{
    QFile jsonFile(url.toLocalFile());
    if (!jsonFile.open(QIODevice::ReadOnly)) {
        error(QString::fromLatin1("Failed to open tileset project's STP file at %1").arg(url.toLocalFile()));
        return;
    }

    if (QFileInfo(jsonFile).suffix() != "stp") {
        error(QString::fromLatin1("Tileset project files must have a .stp extension (%1)").arg(url.toLocalFile()));
        return;
    }

    QJsonDocument jsonDoc = QJsonDocument::fromJson(jsonFile.readAll());
    QJsonObject rootJson = jsonDoc.object();
    QJsonObject projectObject = JsonUtils::strictValue(rootJson, "project").toObject();

    setTilesWide(JsonUtils::strictValue(projectObject, "tilesWide").toInt());
    setTilesHigh(JsonUtils::strictValue(projectObject, "tilesHigh").toInt());
    setTileWidth(JsonUtils::strictValue(projectObject, "tileWidth").toInt());
    setTileHeight(JsonUtils::strictValue(projectObject, "tileHeight").toInt());
    setTilesetUrl(QUrl::fromLocalFile(JsonUtils::strictValue(projectObject, "tilesetPath").toString()));
    mUsingTempImage = false;

    Q_ASSERT(!mTileset);
    const QString tilesetPath = mTilesetUrl.toLocalFile();
    QJsonObject tilesetObject = JsonUtils::strictValue(projectObject, "tileset").toObject();
    const int tilesetTilesWide = JsonUtils::strictValue(tilesetObject, "tilesWide").toInt();
    const int tilesetTilesHigh = JsonUtils::strictValue(tilesetObject, "tilesHigh").toInt();
    Tileset *tempTileset = new Tileset(tilesetPath, tilesetTilesWide, tilesetTilesHigh, this);
    if (tempTileset->isValid()) {
        setTileset(tempTileset);
    } else {
        error(QString::fromLatin1("Failed to open project's tileset at %1").arg(tilesetPath));
        return;
    }

    mTileDatabase.clear();
    createTilesetTiles(tilesetTilesWide, tilesetTilesHigh);

    QJsonArray tileArray = projectObject["tiles"].toArray();
    mTiles.resize(tileArray.size());
    for (int i = 0; i < tileArray.size(); ++i) {
        int tileId = tileArray.at(i).toInt(-2);
        Q_ASSERT(tileId != -2);
        mTiles[i] = tileId;
        if (tileId > -1) {
            Q_ASSERT(mTileDatabase.contains(tileId));
        }
    }

    readGuides(projectObject);
    // Allow older project files without swatch support (saved with version <= 0.2.1) to still be loaded.
<<<<<<< HEAD
    readSwatch(projectObject, IgnoreSerialisationFailures);
    readUiState(projectObject);
    // For compatibility with older versions (<= 0.4.0). See ImageCanvas::restoreState() for deprecation details.
=======
    if (!readJsonSwatch(projectObject, IgnoreSerialisationFailures))
        return;
>>>>>>> 8150c1c9
    mCachedProjectJson = projectObject;

    setUrl(url);
    emit projectLoaded();
}

void TilesetProject::doClose()
{
    mUsingTempImage = false;
    clearTiles();
    mTileDatabase.clear();
    setTileset(nullptr);
    emit projectClosed();
}

void TilesetProject::doSaveAs(const QUrl &url)
{
    if (!hasLoaded())
        return;

    if (url.isEmpty())
        return;

    const QString filePath = url.toLocalFile();
    const QFileInfo projectSaveFileInfo(filePath);
    if (mTempDir.isValid()) {
        if (projectSaveFileInfo.dir().path() == mTempDir.path()) {
            error(QLatin1String("Cannot save project in internal temporary directory"));
            return;
        }
    }

    if (mTileset->image()->isNull()) {
        error(QString::fromLatin1("Failed to save project: tileset image is null"));
        return;
    }

    QFile jsonFile;
    if (QFile::exists(filePath)) {
        jsonFile.setFileName(filePath);
        if (!jsonFile.open(QIODevice::WriteOnly)) {
            error(QString::fromLatin1("Failed to open project's JSON file at %1").arg(filePath));
            return;
        }
    } else {
        jsonFile.setFileName(filePath);
        if (!jsonFile.open(QIODevice::WriteOnly)) {
            error(QString::fromLatin1("Failed to create project's JSON file at %1").arg(filePath));
            return;
        }
    }

    const QFileInfo tileFileInfo(mTileset->fileName());
    if (!tileFileInfo.exists()) {
        error(QString::fromLatin1("Failed to save project: tileset path %1 doesn't exist").arg(mTileset->fileName()));
        return;
    }

    if (mUsingTempImage) {
        // Save the image in the same directory as the project, using the same base name as the project url.
        const QString path = projectSaveFileInfo.path() + "/" + projectSaveFileInfo.completeBaseName() + ".png";
        qCDebug(lcProject) << "saving temporary tileset image to" << path;
        if (!mTileset->image()->save(path)) {
            error(QString::fromLatin1("Failed to save project: failed to save tileset image %1").arg(path));
            return;
        }

        mTileset->setFileName(path);
        mTilesetUrl = QUrl::fromLocalFile(path);
        mUsingTempImage = false;
    } else {
        if (!mTileset->image()->save(mTileset->fileName())) {
            error(QString::fromLatin1("Failed to save project: failed to save tileset image %1").arg(mTileset->fileName()));
            return;
        }
    }

    QJsonObject rootJson;

    QJsonObject projectObject;
    projectObject["tilesWide"] = mTilesWide;
    projectObject["tilesHigh"] = mTilesHigh;
    projectObject["tileWidth"] = mTileWidth;
    projectObject["tileHeight"] = mTileHeight;
    projectObject["tilesetPath"] = mTilesetUrl.toLocalFile();

    QJsonObject tilesetObject;
    tilesetObject["tilesWide"] = mTileset->tilesWide();
    tilesetObject["tilesHigh"] = mTileset->tilesHigh();
    projectObject.insert("tileset", tilesetObject);

    QJsonArray tileArray;
    foreach (int tile, mTiles) {
        tileArray.append(QJsonValue(tile));
    }
    projectObject.insert("tiles", tileArray);

    writeGuides(projectObject);
<<<<<<< HEAD
    writeSwatch(projectObject);
    writeUiState(projectObject);
=======
    writeJsonSwatch(projectObject);
    emit readyForWritingToJson(&projectObject);
>>>>>>> 8150c1c9

    rootJson.insert("project", projectObject);

    QJsonDocument jsonDoc(rootJson);
    const qint64 bytesWritten = jsonFile.write(jsonDoc.toJson());
    if (bytesWritten == -1) {
        error(QString::fromLatin1("Failed to save project: couldn't write to JSON project file: %1")
            .arg(jsonFile.errorString()));
        return;
    }

    if (bytesWritten == 0) {
        error(QString::fromLatin1("Failed to save project: wrote zero bytes to JSON project file"));
        return;
    }

    if (mFromNew) {
        // The project was successfully saved, so it can now save
        // to the same URL by default from now on.
        setNewProject(false);
    }
    setUrl(url);
    mUndoStack.setClean();
    mHadUnsavedChangesBeforeMacroBegan = false;
}

int TilesetProject::tileIdFromPosInTileset(int x, int y) const
{
    const int column = x / mTileWidth;
    const int row = y / mTileHeight;
    return tileIdFromTilePosInTileset(column, row);
}

int TilesetProject::tileIdFromTilePosInTileset(int column, int row) const
{
    // IDs are one-based.
    return (row * tileset()->tilesWide() + column) + 1;
}

void TilesetProject::changeSize(const QSize &newSize, const QVector<int> &tiles)
{
    Q_ASSERT(newSize != size());

    // Size < 1 doesn't make sense.
    Q_ASSERT(newSize.width() >= 1 && newSize.height() >= 1);

    // This function can be called as a result of the size changing or a size
    // change being undone. When the size shrinks, we never need a list of tiles.
    // When the size increases, we only need a list of tiles if the size was changed
    // as a result of an undo operation, as we need to restore those tiles.
    Q_ASSERT(tiles.isEmpty() || newSize.width() * newSize.height() == tiles.size());

    if (tiles.isEmpty()) {
        // Expand the 1d array into a 2d one, then simply resize the 2d one
        // and flatten back again afterwards.
        // Probably the slowest way of doing it, but it doesn't try to be tricky,
        // which makes it easier to understand and maintain.
        // Also, resizing shouldn't happen that often, so it doesn't matter.
        QVector<QVector<int> > tileGrid;
        tileGrid.resize(mTilesHigh);
        for (int row = 0; row < mTilesHigh; ++row) {
            tileGrid[row].resize(mTilesWide);

            for (int column = 0; column < mTilesWide; ++column) {
                const int index = row * mTilesWide + column;
                tileGrid[row][column] = mTiles.at(index);
            }
        }

        // First, shrink or expand the 2d grid's height to match the new height.
        if (newSize.height() < mTilesHigh) {
            while (tileGrid.size() > newSize.height())
                tileGrid.removeLast();
        } else {
            while (tileGrid.size() < newSize.height()) {
                QVector<int> row;
                row.fill(Tile::invalidId(), newSize.width());
                tileGrid.append(row);
            }
        }

        // Do the same for the width.
        if (newSize.width() < mTilesWide) {
            for (int row = 0; row < newSize.height(); ++row) {
                while (tileGrid[row].size() > newSize.width()) {
                    tileGrid[row].removeLast();
                }
            }
        } else {
            for (int row = 0; row < newSize.height(); ++row) {
                while (tileGrid[row].size() < newSize.width()) {
                    tileGrid[row].append(Tile::invalidId());
                }
            }
        }

        mTiles.resize(newSize.width() * newSize.height());

        for (int row = 0; row < newSize.height(); ++row) {
            for (int column = 0; column < newSize.width(); ++column) {
                const int index = row * newSize.width() + column;
                mTiles[index] = tileGrid.at(row).at(column);
            }
        }
    } else {
        mTiles = tiles;
    }

    setTilesWide(newSize.width());
    setTilesHigh(newSize.height());
}

int TilesetProject::tilesWide() const
{
    return mTilesWide;
}

void TilesetProject::setTilesWide(int tilesWide)
{
    if (tilesWide == mTilesWide)
        return;

    mTilesWide = tilesWide;
    emit tilesWideChanged();
    emit sizeChanged();
}

int TilesetProject::tilesHigh() const
{
    return mTilesHigh;
}

void TilesetProject::setTilesHigh(int tilesHigh)
{
    if (tilesHigh == mTilesHigh)
        return;

    mTilesHigh = tilesHigh;
    emit tilesHighChanged();
    emit sizeChanged();
}

int TilesetProject::tileWidth() const
{
    return mTileWidth;
}

void TilesetProject::setTileWidth(int width)
{
    if (width == mTileWidth)
        return;

    mTileWidth = width;
    emit tileWidthChanged();
}

int TilesetProject::tileHeight() const
{
    return mTileHeight;
}

void TilesetProject::setTileHeight(int height)
{
    if (height == mTileHeight)
        return;

    mTileHeight = height;
    emit tileHeightChanged();
}

QSize TilesetProject::tileSize() const
{
    return QSize(mTileWidth, mTileHeight);
}

QSize TilesetProject::size() const
{
    return QSize(mTilesWide, mTilesHigh);
}

void TilesetProject::setSize(const QSize &newSize)
{
    if (newSize == size())
        return;

    beginMacro(QLatin1String("ChangeCanvasSize"));
    addChange(new ChangeTileCanvasSizeCommand(this, QSize(mTilesWide, mTilesHigh), newSize));
    endMacro();
}

int TilesetProject::widthInPixels() const
{
    return mTilesWide * mTileWidth;
}

int TilesetProject::heightInPixels() const
{
    return mTilesHigh * mTileHeight;
}

QRect TilesetProject::bounds() const
{
    return QRect(0, 0, mTilesWide, mTilesHigh);
}

QImage TilesetProject::exportedImage() const
{
    // Although other projects would return what's visible on the canvas,
    // tileset projects are a bit different in that the tileset is what's being
    // drawn on, so we're more interested in that than the collection of tiles
    // that the user has drawn onto the canvas, which is more a preview.
    return *mTileset->image();
}

QUrl TilesetProject::tilesetUrl() const
{
    return mTilesetUrl;
}

void TilesetProject::setTilesetUrl(const QUrl &tilesetUrl)
{
    if (tilesetUrl == mTilesetUrl)
        return;

    mTilesetUrl = tilesetUrl;
    emit tilesetUrlChanged();
}

Tileset *TilesetProject::tileset() const
{
    return mTileset;
}

void TilesetProject::setTileset(Tileset *tileset)
{
    if (tileset == mTileset)
        return;

    Tileset *old = mTileset;
    mTileset = tileset;
    emit tilesetChanged(old, mTileset);
}

Tile *TilesetProject::tileAt(const QPoint &scenePos)
{
    return const_cast<Tile*>(static_cast<const TilesetProject*>(this)->tileAt(scenePos));
}

const Tile *TilesetProject::tileAt(const QPoint &scenePos) const
{
    if (scenePos.x() < 0 || scenePos.x() >= widthInPixels()
        || scenePos.y() < 0 || scenePos.y() >= heightInPixels()) {
        return nullptr;
    }

    const int xTile = scenePos.x() / mTileWidth;
    const int yTile = scenePos.y() / mTileHeight;
    const int tileIndex = yTile * mTilesWide + xTile;
    if (tileIndex >= mTiles.size())
        return nullptr;

    const int tileId = mTiles[tileIndex];
    return tileId != -1 ? mTileDatabase.value(tileId) : nullptr;
}

bool TilesetProject::isTilePosWithinBounds(const QPoint &tilePos) const
{
    return tilePos.x() >= 0 && tilePos.x() < mTilesWide
        && tilePos.y() >= 0 && tilePos.y() < mTilesHigh;
}

bool TilesetProject::warnIfTilePosInvalid(const QPoint &tilePos) const
{
    if (!isTilePosWithinBounds(tilePos)) {
        qCDebug(lcProject) << "tilePos" << tilePos << "is out of bounds";
        return true;
    }

    return false;
}

void TilesetProject::setTileAtPixelPos(const QPoint &tilePos, int id)
{
    if (warnIfTilePosInvalid(tilePos)) {
        return;
    }

    const int tileIndex = tilePos.y() * mTilesWide + tilePos.x();
    Q_ASSERT(tileIndex < mTiles.size());
    mTiles[tileIndex] = id;
    qCDebug(lcProject) << "set tile at tile pos" << tilePos << "and index" << tileIndex << "to id" << id;
}

QVector<int> TilesetProject::tiles() const
{
    return mTiles;
}

const Tile *TilesetProject::tileAtTilePos(const QPoint &tilePos) const
{
    if (warnIfTilePosInvalid(tilePos)) {
        return nullptr;
    }

    const int tileIndex = tilePos.y() * mTilesWide + tilePos.x();
    Q_ASSERT(tileIndex < mTiles.size());
    const int tileId = mTiles[tileIndex];
    return tileId != -1 ? mTileDatabase.value(tileId) : nullptr;
}

int TilesetProject::tileIdAtTilePos(const QPoint &tilePos) const
{
    const Tile *tile = tileAtTilePos(tilePos);
    return tile ? tile->id() : Tile::invalidId();
}

Tile *TilesetProject::tilesetTileAt(int xInPixels, int yInPixels)
{
    Tileset *set = tileset();
    if (!set) {
        return nullptr;
    }

    if (xInPixels < 0 || xInPixels >= set->image()->width()
        || yInPixels < 0 || yInPixels >= set->image()->height()) {
        // qWarning() << Q_FUNC_INFO << xInPixels << "," << yInPixels << "is out of tileset swatch bounds";
        return nullptr;
    }

    return mTileDatabase.value(tileIdFromPosInTileset(xInPixels, yInPixels));
}

Tile *TilesetProject::tilesetTileAtTilePos(const QPoint &tilePos) const
{
    Tileset *set = tileset();
    if (!set) {
        return nullptr;
    }

    if (tilePos.x() < 0 || tilePos.x() >= set->tilesWide()
        || tilePos.y() < 0 || tilePos.y() >= set->tilesHigh()) {
        // qWarning() << Q_FUNC_INFO << tileX << "," << tileY << "is out of tileset swatch bounds";
        return nullptr;
    }

    return mTileDatabase.value(tileIdFromTilePosInTileset(tilePos.x(), tilePos.y()));
}

Tile *TilesetProject::tilesetTileAtId(int id)
{
    Tileset *set = tileset();
    if (!set) {
        return nullptr;
    }

    QHash<int, Tile*>::iterator it = mTileDatabase.find(id);
    if (it == mTileDatabase.end())
        return nullptr;

    return it.value();
}

void TilesetProject::duplicateTile(Tile *sourceTile, int xInPixels, int yInPixels)
{
    if (!sourceTile) {
        return;
    }

    Tileset *set = tileset();
    if (!set) {
        return;
    }

    // Make sure that the input positions are multiples of the tile size.
    QPoint sourceTopLeft = sourceTile->sourceRect().topLeft();
    sourceTopLeft.rx() -= sourceTopLeft.x() % mTileWidth;
    sourceTopLeft.ry() -= sourceTopLeft.y() % mTileHeight;

    QPoint targetTopLeft(xInPixels, yInPixels);
    targetTopLeft.rx() -= targetTopLeft.x() % mTileWidth;
    targetTopLeft.ry() -= targetTopLeft.y() % mTileHeight;

    set->copy(sourceTopLeft, targetTopLeft);
}

void TilesetProject::rotateTileCounterClockwise(Tile *tile)
{
    Tileset *set = tileset();
    if (!set)
        return;

    QPoint topLeft = tile->sourceRect().topLeft();
    topLeft.rx() -= topLeft.x() % mTileWidth;
    topLeft.ry() -= topLeft.y() % mTileHeight;
    set->rotateCounterClockwise(topLeft);
}

void TilesetProject::rotateTileClockwise(Tile *tile)
{
    Tileset *set = tileset();
    if (!set)
        return;

    QPoint topLeft = tile->sourceRect().topLeft();
    topLeft.rx() -= topLeft.x() % mTileWidth;
    topLeft.ry() -= topLeft.y() % mTileHeight;
    set->rotateClockwise(topLeft);
}

QPoint TilesetProject::tileIdToTilePos(int tileId) const
{
    return QPoint((tileId - 1) % mTileset->tilesWide(), (tileId - 1) / mTileset->tilesWide());
}

void TilesetProject::clearTiles()
{
    if (mTiles.isEmpty())
        return;

    mTiles.fill(mTiles.size(), -1);
    emit tilesCleared();
}<|MERGE_RESOLUTION|>--- conflicted
+++ resolved
@@ -184,14 +184,10 @@
 
     readGuides(projectObject);
     // Allow older project files without swatch support (saved with version <= 0.2.1) to still be loaded.
-<<<<<<< HEAD
-    readSwatch(projectObject, IgnoreSerialisationFailures);
+    if (!readJsonSwatch(projectObject, IgnoreSerialisationFailures))
+        return;
     readUiState(projectObject);
-    // For compatibility with older versions (<= 0.4.0). See ImageCanvas::restoreState() for deprecation details.
-=======
-    if (!readJsonSwatch(projectObject, IgnoreSerialisationFailures))
-        return;
->>>>>>> 8150c1c9
+    // For compatibility with older versions (<= 0.SPLITVIEW_VER.0). See ImageCanvas::restoreState() for deprecation details.
     mCachedProjectJson = projectObject;
 
     setUrl(url);
@@ -290,13 +286,8 @@
     projectObject.insert("tiles", tileArray);
 
     writeGuides(projectObject);
-<<<<<<< HEAD
-    writeSwatch(projectObject);
+    writeJsonSwatch(projectObject);
     writeUiState(projectObject);
-=======
-    writeJsonSwatch(projectObject);
-    emit readyForWritingToJson(&projectObject);
->>>>>>> 8150c1c9
 
     rootJson.insert("project", projectObject);
 
