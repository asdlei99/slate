--- conflicted
+++ resolved
@@ -248,19 +248,11 @@
     return false;
 }
 
-<<<<<<< HEAD
 QImage TileCanvas::getComposedImage()
-{
     const QSize size(mTilesetProject->tilesWide() * mTilesetProject->tileWidth(), mTilesetProject->tilesHigh() * mTilesetProject->tileHeight());
-
     QImage image(size,  QImage::Format_ARGB32);
     image.fill(qRgba(0, 0, 0, 0));
     QPainter painter(&image);
-=======
-TileCanvas::PixelCandidateData TileCanvas::penEraserPixelCandidates(Tool tool) const
-{
-    PixelCandidateData candidateData;
->>>>>>> 563599f2
 
     const QRect tilesRect{QPoint{0, 0}, QSize{mTilesetProject->tilesWide(), mTilesetProject->tilesHigh()}};
 
