/*
    Copyright 2016, Mitch Curtis

    This file is part of Slate.

    Slate is free software: you can redistribute it and/or modify
    it under the terms of the GNU General Public License as published by
    the Free Software Foundation, either version 3 of the License, or
    (at your option) any later version.

    Slate is distributed in the hope that it will be useful,
    but WITHOUT ANY WARRANTY; without even the implied warranty of
    MERCHANTABILITY or FITNESS FOR A PARTICULAR PURPOSE.  See the
    GNU General Public License for more details.

    You should have received a copy of the GNU General Public License
    along with Slate. If not, see <http://www.gnu.org/licenses/>.
*/

#include "tilecanvas.h"

#include <QCursor>
#include <QLoggingCategory>
#include <QPainter>
#include <QQuickWindow>
#include <QtMath>

#include "applypixelerasercommand.h"
#include "applypixelfillcommand.h"
#include "applypixellinecommand.h"
#include "applypixelpencommand.h"
#include "applytilecanvaspixelfillcommand.h"
#include "applytileerasercommand.h"
#include "applytilefillcommand.h"
#include "applytilepencommand.h"
#include "fillalgorithms.h"
#include "tileset.h"
#include "tilesetproject.h"
#include "utils.h"

TileCanvas::TileCanvas() :
    mTilesetProject(nullptr),
    mCursorTilePixelX(0),
    mCursorTilePixelY(0),
    mMode(TileMode),
    mPenTile(nullptr),
    mTilePenPreview(false)
{
    qCDebug(lcImageCanvasLifecycle) << "constructing TileCanvas" << this;
}

TileCanvas::~TileCanvas()
{
    qCDebug(lcImageCanvasLifecycle) << "destructing TileCanvas" << this;
}

TileCanvas::Mode TileCanvas::mode() const
{
    return mMode;
}

void TileCanvas::setMode(const Mode &mode)
{
    if (mode == mMode)
        return;

    mMode = mode;
    updateTilePenPreview();
    emit modeChanged();
}

Tile *TileCanvas::penTile() const
{
    return mPenTile;
}

void TileCanvas::setPenTile(Tile *penTile)
{
    if (penTile == mPenTile)
        return;

    mPenTile = penTile;
    emit penTileChanged();
}

int TileCanvas::cursorTilePixelX() const
{
    return mCursorTilePixelX;
}

void TileCanvas::setCursorTilePixelX(int cursorTilePixelX)
{
    if (cursorTilePixelX == mCursorTilePixelX)
        return;

    mCursorTilePixelX = cursorTilePixelX;
    emit cursorTilePixelXChanged();
}

int TileCanvas::cursorTilePixelY() const
{
    return mCursorTilePixelY;
}

void TileCanvas::setCursorTilePixelY(int cursorTilePixelY)
{
    if (cursorTilePixelY == mCursorTilePixelY)
        return;

    mCursorTilePixelY = cursorTilePixelY;
    emit cursorTilePixelYChanged();
}

void TileCanvas::reset()
{
    ImageCanvas::reset();

    setCursorTilePixelX(0);
    setCursorTilePixelY(0);
    setPenTile(nullptr);
    setTilePenPreview(false);

    // Things that we don't want to set, as they
    // don't really need to be reset each time:
    // - mode
    // - tool
    // - toolSize

    requestContentPaint();
}

void TileCanvas::swatchLeft()
{
    QPoint tilePos = mTilesetProject->tileIdToTilePos(mPenTile->id());
    tilePos.setX(qMax(0, tilePos.x() - 1));
    Tile *newTile = mTilesetProject->tilesetTileAtTilePos(tilePos);
    setPenTile(newTile);
}

void TileCanvas::swatchRight()
{
    QPoint tilePos = mTilesetProject->tileIdToTilePos(mPenTile->id());
    tilePos.setX(qMin(tilePos.x() + 1, mTilesetProject->tileset()->tilesWide() - 1));
    Tile *newTile = mTilesetProject->tilesetTileAtTilePos(tilePos);
    setPenTile(newTile);
}

void TileCanvas::swatchUp()
{
    QPoint tilePos = mTilesetProject->tileIdToTilePos(mPenTile->id());
    tilePos.setY(qMax(0, tilePos.y() - 1));
    Tile *newTile = mTilesetProject->tilesetTileAtTilePos(tilePos);
    setPenTile(newTile);
}

void TileCanvas::swatchDown()
{
    QPoint tilePos = mTilesetProject->tileIdToTilePos(mPenTile->id());
    tilePos.setY(qMin(tilePos.y() + 1, mTilesetProject->tileset()->tilesHigh() - 1));
    Tile *newTile = mTilesetProject->tilesetTileAtTilePos(tilePos);
    setPenTile(newTile);
}

void TileCanvas::onTilesetChanged(Tileset *oldTileset, Tileset *newTileset)
{
    if (oldTileset) {
        disconnect(oldTileset, &Tileset::imageChanged, this, &TileCanvas::requestContentPaint);
    }

    if (newTileset) {
        connect(newTileset, &Tileset::imageChanged, this, &TileCanvas::requestContentPaint);
    }
}

void TileCanvas::connectSignals()
{
    ImageCanvas::connectSignals();

    mTilesetProject = qobject_cast<TilesetProject*>(mProject);
    Q_ASSERT_X(mTilesetProject, Q_FUNC_INFO, "Non-tileset project set on TileCanvas");

    connect(mTilesetProject, &TilesetProject::tilesCleared, this, &TileCanvas::requestContentPaint);
    connect(mTilesetProject, &TilesetProject::tilesetChanged, this, &TileCanvas::onTilesetChanged);

    setPenTile(mTilesetProject->tilesetTileAt(0, 0));

    // If the project already has this, we won't get the signal, so force it.
    if (mTilesetProject->tileset())
        onTilesetChanged(nullptr, mTilesetProject->tileset());
}

void TileCanvas::disconnectSignals()
{
    ImageCanvas::disconnectSignals();

    disconnect(mTilesetProject, &TilesetProject::tilesCleared, this, &TileCanvas::requestContentPaint);
    disconnect(mTilesetProject, &TilesetProject::tilesetChanged, this, &TileCanvas::onTilesetChanged);

    setPenTile(nullptr);

    mTilesetProject = nullptr;
}

void TileCanvas::toolChange()
{
    updateTilePenPreview();
}

bool TileCanvas::supportsSelectionTool() const
{
    return false;
}

TileCanvas::PixelCandidateData TileCanvas::penEraserPixelCandidates(Tool tool) const
{
    PixelCandidateData candidateData;

    const QPoint topLeft(qRound(mCursorSceneFX - mToolSize / 2.0), qRound(mCursorSceneFY - mToolSize / 2.0));
    const QPoint bottomRight(qRound(mCursorSceneFX + mToolSize / 2.0), qRound(mCursorSceneFY + mToolSize / 2.0));
    QPoint scenePos(topLeft);
    for (; scenePos.y() < bottomRight.y(); ++scenePos.ry()) {
        for (scenePos.rx() = topLeft.x(); scenePos.x() < bottomRight.x(); ++scenePos.rx()) {
            const Tile *tile = mTilesetProject->tileAt(scenePos);
            if (tile) {
                const QPoint tilePixelPos = scenePosToTilePixelPos(scenePos);
                const QColor previousColour = tile->pixelColor(tilePixelPos);
                // Don't do anything if the colours are the same; this prevents issues
                // with undos not undoing everything across tiles.
                const bool hasEffect = tool == PenTool ? penColour() != previousColour : previousColour != QColor(Qt::transparent);
                if (hasEffect) {
                    candidateData.scenePositions.append(scenePos);
                    candidateData.previousColours.append(previousColour);
                }
            }
        }
    }

    return candidateData;
}

TileCanvas::PixelCandidateData TileCanvas::fillPixelCandidates() const
{
    PixelCandidateData candidateData;

    const QPoint tilePos = QPoint(mCursorSceneX, mCursorSceneY);
    Tile *tile = mTilesetProject->tileAt(tilePos);
    if (!tile) {
        return candidateData;
    }

    const QPoint tilePixelPos = scenePosToTilePixelPos(tilePos);
    const QPoint tileTopLeftScenePos = tilePos - tilePixelPos;
    const QColor previousColour = tile->pixelColor(tilePixelPos);
    // Don't do anything if the colours are the same.
    if (previousColour == penColour()) {
        return candidateData;
    }

    QVector<QPoint> tilePixelPositions;
    tilesetPixelFloodFill(tile, tilePixelPos, previousColour, penColour(), tilePixelPositions);

    for (const QPoint &pixelPos : tilePixelPositions) {
        candidateData.scenePositions.append(tileTopLeftScenePos + pixelPos);
    }

    candidateData.previousColours.append(previousColour);
    return candidateData;
}

ImageCanvas::PixelCandidateData TileCanvas::greedyFillPixelCandidates() const
{
    // TODO
    return PixelCandidateData();
}

TileCanvas::TileCandidateData TileCanvas::fillTileCandidates() const
{
    TileCandidateData candidateData;

    const QPoint scenePos = QPoint(mCursorSceneX, mCursorSceneY);
    const Tile *tile = mTilesetProject->tileAt(scenePos);
    const int previousTileId = tile ? tile->id() : Tile::invalidId();
    const int newTileId = mPenTile ? mPenTile->id() : -1;
    // Don't do anything if the tiles are the same.
    if (newTileId == previousTileId) {
        return candidateData;
    }

    const int xTile = scenePos.x() / mTilesetProject->tileWidth();
    const int yTile = scenePos.y() / mTilesetProject->tileHeight();
    tilesetTileFloodFill(mTilesetProject, tile, QPoint(xTile, yTile), previousTileId, newTileId, candidateData.tilePositions);

    candidateData.previousTile = previousTileId;
    candidateData.newTileId = newTileId;
    return candidateData;
}

void TileCanvas::applyCurrentTool()
{
    switch (effectiveTool()) {
    case PenTool: {
        if (mMode == PixelMode) {
//            const PixelCandidateData candidateData = penEraserPixelCandidates(mTool);
//            if (candidateData.scenePositions.isEmpty()) {
//                return;
//            }

//            mTilesetProject->beginMacro(QLatin1String("PixelPenTool"));
//            mTilesetProject->addChange(new ApplyPixelPenCommand(this, -1, candidateData.scenePositions, candidateData.previousColours, penColour()));
            mProject->beginMacro(QLatin1String("PixelLineTool"));
            // Draw the line on top of what has already been painted using a special composition mode.
            // This ensures that e.g. a translucent red overwrites whatever pixels it
            // lies on, rather than blending with them.
            mProject->addChange(new ApplyPixelLineCommand(this, -1, *mTilesetProject->tileset()->image(), linePoint1(), linePoint2(),
                mPressScenePosition, mLastPixelPenPressScenePositionF, QPainter::CompositionMode_Source));
            break;
        } else {
            const QPoint scenePos = QPoint(mCursorSceneX, mCursorSceneY);
            const Tile *tile = mTilesetProject->tileAt(scenePos);
            const int previousTileId = tile ? tile->id() : Tile::invalidId();
            const int newTileId = mPenTile ? mPenTile->id() : -1;
            // Don't do anything if the tiles are the same.
            if (newTileId == previousTileId) {
                return;
            }

            mTilesetProject->beginMacro(QLatin1String("TilePenTool"));
            const int xTile = scenePos.x() / mTilesetProject->tileWidth();
            const int yTile = scenePos.y() / mTilesetProject->tileHeight();
            mTilesetProject->addChange(new ApplyTilePenCommand(this, QPoint(xTile, yTile), previousTileId, newTileId));
        }
        break;
    }
    case EyeDropperTool: {
        const QPoint tilePos = QPoint(mCursorSceneX, mCursorSceneY);
        Tile *tile = mTilesetProject->tileAt(tilePos);
        if (tile) {
            if (mMode == PixelMode) {
                setPenForegroundColour(tile->pixelColor(mCursorTilePixelX, mCursorTilePixelY));
            } else {
                setPenTile(tile);
            }
        }
        break;
    }
    case EraserTool: {
        if (mMode == PixelMode) {
            const PixelCandidateData candidateData = penEraserPixelCandidates(EraserTool);
            if (candidateData.scenePositions.isEmpty()) {
                return;
            }

            mTilesetProject->beginMacro(QLatin1String("PixelEraserTool"));
            mTilesetProject->addChange(new ApplyPixelEraserCommand(this, -1, candidateData.scenePositions, candidateData.previousColours));
        } else {
            const QPoint scenePos = QPoint(mCursorSceneX, mCursorSceneY);
            const Tile *tile = mTilesetProject->tileAt(scenePos);
            const int previousTileId = tile ? tile->id() : Tile::invalidId();
            if (previousTileId == Tile::invalidId()) {
                return;
            }

            const int xTile = scenePos.x() / mTilesetProject->tileWidth();
            const int yTile = scenePos.y() / mTilesetProject->tileHeight();
            mTilesetProject->beginMacro(QLatin1String("PixelEraserTool"));
            mTilesetProject->addChange(new ApplyTileEraserCommand(this, QPoint(xTile, yTile), previousTileId));
        }
        break;
    }
    case FillTool: {
        if (mMode == PixelMode) {
            const PixelCandidateData candidateData = fillPixelCandidates();
            if (candidateData.scenePositions.isEmpty()) {
                return;
            }

            mTilesetProject->beginMacro(QLatin1String("PixelFillTool"));
            mTilesetProject->addChange(new ApplyTileCanvasPixelFillCommand(this, candidateData.scenePositions,
                candidateData.previousColours.first(), penColour()));
        } else {
            const TileCandidateData candidateData = fillTileCandidates();
            if (candidateData.tilePositions.isEmpty()) {
                return;
            }

            mTilesetProject->beginMacro(QLatin1String("TileFillTool"));
            mTilesetProject->addChange(new ApplyTileFillCommand(this, candidateData.tilePositions,
                candidateData.previousTile, candidateData.newTileId));
        }
        break;
    }
    default:
        break;
    }
}

QPoint TileCanvas::scenePosToTilePixelPos(const QPoint &scenePos) const
{
    return QPoint(scenePos.x() % mTilesetProject->tileWidth(),
                  scenePos.y() % mTilesetProject->tileHeight());
}

QRect TileCanvas::sceneRectToTileRect(const QRect &sceneRect) const
{
    return QRect(QPoint(Utils::divFloor(sceneRect.left(), mTilesetProject->tileWidth()), Utils::divFloor(sceneRect.top(), mTilesetProject->tileHeight())),
                 QPoint(Utils::divFloor(sceneRect.right(), mTilesetProject->tileWidth()), Utils::divFloor(sceneRect.bottom(), mTilesetProject->tileHeight())));
}

QList<ImageCanvas::SubImage> TileCanvas::subImagesInBounds(const QRect &bounds) const
{
    const QRect tileRect = sceneRectToTileRect(bounds);
    QList<ImageCanvas::SubImage> subImages;
    for (int y = tileRect.top(); y <= tileRect.bottom(); ++y) {
        for (int x = tileRect.left(); x <= tileRect.right(); ++x) {
            const Tile *const tile = mTilesetProject->tileAtTilePos({x, y});
            if (tile) {
                subImages.append({tile->sourceRect(), {x * mTilesetProject->tileWidth(), y * mTilesetProject->tileHeight()}});
            }
        }
    }
    return subImages;
}

// This function actually operates on the image.
void TileCanvas::applyPixelPenTool(int layerIndex, const QPoint &scenePos, const QColor &colour, bool markAsLastRelease)
{
    Q_ASSERT(layerIndex == -1);

    Tile *tile = mTilesetProject->tileAt(scenePos);
    Q_ASSERT_X(tile, Q_FUNC_INFO, qPrintable(QString::fromLatin1(
        "No tile at scene pos {%1, %2}").arg(scenePos.x()).arg(scenePos.y())));
    const QPoint pixelPos = scenePosToTilePixelPos(scenePos);
    const QPoint tilsetPixelPos = tile->sourceRect().topLeft() + pixelPos;
    mTilesetProject->tileset()->setPixelColor(tilsetPixelPos.x(), tilsetPixelPos.y(), colour);
    if (markAsLastRelease)
        mLastPixelPenPressScenePositionF = scenePos;
    requestContentPaint();
}

void TileCanvas::applyTilePenTool(const QPoint &tilePos, int id)
{
    mTilesetProject->setTileAtPixelPos(tilePos, id);
    requestContentPaint();
}

void TileCanvas::applyPixelLineTool(int, const QImage &lineImage, const QRect &lineRect, const QPointF &lastPixelPenReleaseScenePosition)
{
    mLastPixelPenPressScenePositionF = lastPixelPenReleaseScenePosition;
    QPainter painter(mTilesetProject->tileset()->image());
    painter.setCompositionMode(QPainter::CompositionMode_Source);
    painter.drawImage(lineRect, lineImage);
    requestContentPaint();
    mTilesetProject->tileset()->notifyImageChanged();
}

void TileCanvas::updateCursorPos(const QPoint &eventPos)
{
    setCursorX(eventPos.x());
    setCursorY(eventPos.y());
    // Don't change current panes if panning, as the mouse position should
    // be allowed to go outside of the original pane.
    if (!mSpacePressed) {
        setCurrentPane(hoveredPane(eventPos));
    }

    const int firstPaneWidth = paneWidth(0);
    const bool inFirstPane = eventPos.x() <= firstPaneWidth;
    mCursorPaneX = eventPos.x() - (!inFirstPane ? firstPaneWidth : 0);
    mCursorPaneY = eventPos.y();

    const QSize zoomedTileSize = mCurrentPane->zoomedSize(mTilesetProject->tileSize());
    if (zoomedTileSize.isEmpty()) {
        mCursorSceneFX = -1;
        mCursorSceneFY = -1;
        mCursorSceneX = -1;
        mCursorSceneY = -1;
        setCursorTilePixelX(-1);
        setCursorTilePixelY(-1);
        // We could do this once at the beginning of the function, but we
        // try to avoid unnecessary property changes.
        setCursorPixelColour(QColor(Qt::black));
        return;
    }

    // We need the position as floating point numbers so that pen sizes > 1 work properly.
    const int zoomLevel = mCurrentPane->integerZoomLevel();
    mCursorSceneFX = qreal(mCursorPaneX - mCurrentPane->integerOffset().x()) / mTilesetProject->tileWidth() / zoomLevel * mTilesetProject->tileWidth();
    mCursorSceneFY = qreal(mCursorPaneY - mCurrentPane->integerOffset().y()) / mTilesetProject->tileHeight() / zoomLevel * mTilesetProject->tileHeight();
    mCursorSceneX = mCursorSceneFX;
    mCursorSceneY = mCursorSceneFY;

    if (mCursorSceneX < 0 || mCursorSceneX >= mTilesetProject->widthInPixels()
        || mCursorSceneY < 0 || mCursorSceneY >= mTilesetProject->heightInPixels()) {
        setCursorTilePixelX(-1);
        setCursorTilePixelY(-1);

        setTilePenPreview(false);

        setCursorPixelColour(QColor(Qt::black));
    } else {
        const QPoint cursorPixelPos = scenePosToTilePixelPos(QPoint(mCursorSceneX, mCursorSceneY));
        setCursorTilePixelX(cursorPixelPos.x());
        setCursorTilePixelY(cursorPixelPos.y());

        updateTilePenPreview();

        const QPoint cursorScenePos = QPoint(mCursorSceneX, mCursorSceneY);
        const Tile *tile = mTilesetProject->tileAt(cursorScenePos);
        if (!tile) {
            setCursorPixelColour(QColor(Qt::black));
        } else {
            const QPoint tilePixelPos = scenePosToTilePixelPos(cursorScenePos);
            setCursorPixelColour(tile->pixelColor(tilePixelPos));
        }

        if (mTilePenPreview) {
            requestContentPaint();
        }
    }
}

void TileCanvas::onLoadedChanged()
{
    if (mTilesetProject->hasLoaded()) {
        centrePanes();

        setPenTile(mTilesetProject->tilesetTileAt(0, 0));
    } else {
        setPenTile(nullptr);
    }

    updateWindowCursorShape();
}

QColor TileCanvas::penColour() const
{
    return mMouseButtonPressed == Qt::LeftButton ? mPenForegroundColour : mPenBackgroundColour;
}

<<<<<<< HEAD
=======
void TileCanvas::setHasBlankCursor(bool hasBlankCursor)
{
    if (hasBlankCursor == mHasBlankCursor)
        return;

    mHasBlankCursor = hasBlankCursor;
    emit hasBlankCursorChanged();
}

>>>>>>> ebf9ddf4
void TileCanvas::updateTilePenPreview()
{
    setTilePenPreview(mMode == TileMode && mTool == PenTool);
}

void TileCanvas::setTilePenPreview(bool tilePenPreview)
{
    if (tilePenPreview == mTilePenPreview)
        return;

    mTilePenPreview = tilePenPreview;
    requestContentPaint();
}

void TileCanvas::hoverLeaveEvent(QHoverEvent *event)
{
    ImageCanvas::hoverLeaveEvent(event);

    if (!mTilesetProject->hasLoaded())
        return;

    // Don't reset the cursor position here, because it looks jarring.
    setCursorTilePixelX(-1);
    setCursorTilePixelY(-1);
}

void TileCanvas::focusInEvent(QFocusEvent *event)
{
    ImageCanvas::focusInEvent(event);
    updateTilePenPreview();
}

void TileCanvas::focusOutEvent(QFocusEvent *event)
{
    ImageCanvas::focusOutEvent(event);
    setTilePenPreview(false);
}<|MERGE_RESOLUTION|>--- conflicted
+++ resolved
@@ -537,8 +537,6 @@
     return mMouseButtonPressed == Qt::LeftButton ? mPenForegroundColour : mPenBackgroundColour;
 }
 
-<<<<<<< HEAD
-=======
 void TileCanvas::setHasBlankCursor(bool hasBlankCursor)
 {
     if (hasBlankCursor == mHasBlankCursor)
@@ -548,7 +546,6 @@
     emit hasBlankCursorChanged();
 }
 
->>>>>>> ebf9ddf4
 void TileCanvas::updateTilePenPreview()
 {
     setTilePenPreview(mMode == TileMode && mTool == PenTool);
