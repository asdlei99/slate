--- conflicted
+++ resolved
@@ -52,12 +52,9 @@
 class SLATE_EXPORT Clipboard : public QObject
 {
     Q_OBJECT
-<<<<<<< HEAD
+    Q_PROPERTY(int copiedLayerCount READ copiedLayerCount NOTIFY copiedLayersChanged)
     QML_ELEMENT
     QML_SINGLETON
-=======
-    Q_PROPERTY(int copiedLayerCount READ copiedLayerCount NOTIFY copiedLayersChanged)
->>>>>>> 3b86d73e
 
 public:
     explicit Clipboard(QObject *parent = nullptr);
