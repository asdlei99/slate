/*
    Copyright 2020, Mitch Curtis

    This file is part of Slate.

    Slate is free software: you can redistribute it and/or modify
    it under the terms of the GNU General Public License as published by
    the Free Software Foundation, either version 3 of the License, or
    (at your option) any later version.

    Slate is distributed in the hope that it will be useful,
    but WITHOUT ANY WARRANTY; without even the implied warranty of
    MERCHANTABILITY or FITNESS FOR A PARTICULAR PURPOSE.  See the
    GNU General Public License for more details.

    You should have received a copy of the GNU General Public License
    along with Slate. If not, see <http://www.gnu.org/licenses/>.
*/

#include "imagecanvas.h"

#include <QClipboard>
#include <QCursor>
#include <QEasingCurve>
#include <QGuiApplication>
#include <QImage>
#include <QPainter>
#include <QQmlEngine>
#include <QQuickWindow>
#include <QtMath>

#include "addguidescommand.h"
#include "addnotecommand.h"
#include "applicationsettings.h"
#include "applygreedypixelfillcommand.h"
#include "applypixelerasercommand.h"
#include "applypixelfillcommand.h"
#include "applypixellinecommand.h"
#include "applypixelpencommand.h"
#include "changenotecommand.h"
#include "deleteguidescommand.h"
#include "deletenotecommand.h"
#include "deleteimagecanvasselectioncommand.h"
#include "fillalgorithms.h"
#include "flipimagecanvasselectioncommand.h"
#include "imageproject.h"
#include "imageutils.h"
#include "modifyimagecanvasselectioncommand.h"
#include "moveguidecommand.h"
#include "note.h"
#include "panedrawinghelper.h"
#include "pasteimagecanvascommand.h"
#include "project.h"
#include "projectutils.h"
#include "qtutils.h"
#include "tileset.h"

Q_LOGGING_CATEGORY(lcImageCanvas, "app.canvas")
Q_LOGGING_CATEGORY(lcImageCanvasCursorPos, "app.canvas.cursorpos")
Q_LOGGING_CATEGORY(lcImageCanvasCursorShape, "app.canvas.cursorshape")
Q_LOGGING_CATEGORY(lcImageCanvasEvents, "app.canvas.events")
Q_LOGGING_CATEGORY(lcImageCanvasHoverEvents, "app.canvas.events.hover")
Q_LOGGING_CATEGORY(lcImageCanvasFocusEvents, "app.canvas.events.focus")
Q_LOGGING_CATEGORY(lcImageCanvasLifecycle, "app.canvas.lifecycle")
Q_LOGGING_CATEGORY(lcImageCanvasGuides, "app.canvas.guides")
Q_LOGGING_CATEGORY(lcImageCanvasNotes, "app.canvas.notes")
Q_LOGGING_CATEGORY(lcImageCanvasSelection, "app.canvas.selection")
Q_LOGGING_CATEGORY(lcImageCanvasSelectionPreviewImage, "app.canvas.selection.previewimage")
Q_LOGGING_CATEGORY(lcImageCanvasUiState, "app.canvas.uistate")
Q_LOGGING_CATEGORY(lcImageCanvasUndo, "app.canvas.undo")

/*
    ImageCanvas doesn't do any rendering itself; CanvasPaneItem does that.
    ImageCanvas just handles events in order to draw onto an image, which is
    then rendered by CanvasPaneItem. It also draws things like the selection
    marquee and selection contents onto the image.

    See CanvasPaneRepeater.qml for an illustration of stacking order.

    CanvasPaneItem
*/

ImageCanvas::ImageCanvas() :
    mProject(nullptr),
    mImageProject(nullptr),
    mBackgroundColour(Qt::gray),
    mGridColour(Qt::black),
    mSplitColour(Qt::black),
    mCheckerColour1(QColor::fromRgb(0x7e7e7e)),
    mCheckerColour2(Qt::white),
    mSplitScreen(false),
    mSplitter(this),
    mCurrentPane(&mFirstPane),
    mCurrentPaneIndex(0),
    mPressedRuler(nullptr),
    mGuidesVisible(true),
    mGuidesLocked(false),
    mNotesVisible(true),
    mAnimationMarkersVisible(true),
    mHighlightedAnimationFrameIndex(-1),
    mGuidePositionBeforePress(0),
    mPressedGuideIndex(-1),
    mPressedNoteIndex(-1),
    mCursorX(0),
    mCursorY(0),
    mCursorPaneX(0),
    mCursorPaneY(0),
    mCursorSceneX(0),
    mCursorSceneY(0),
    mCursorSceneFX(0),
    mCursorSceneFY(0),
    mCursorPixelColour(Qt::black),
    mContainsMouse(false),
    mMouseButtonPressed(Qt::NoButton),
    mLastMouseButtonPressed(Qt::NoButton),
    mScrollZoom(false),
    mGesturesEnabled(false),
    mTool(PenTool),
    mToolShape(SquareToolShape),
    mLastFillToolUsed(FillTool),
    mToolSize(1),
    mMaxToolSize(100),
    mPenForegroundColour(Qt::black),
    mPenBackgroundColour(Qt::white),
    mRightClickBehaviour(PenToolRightClickAppliesEraser),
    mPotentiallySelecting(false),
    mHasSelection(false),
    mMovingSelection(false),
    mIsSelectionFromPaste(false),
    mConfirmingSelectionModification(false),
    mLastSelectionModificationBeforeImageAdjustment(NoSelectionModification),
    mLastSelectionModification(NoSelectionModification),
    mHasModifiedSelection(false),
    mAltPressed(false),
    mShiftPressed(false),
    mToolBeforeAltPressed(PenTool),
    mSpacePressed(false),
    mHasBlankCursor(false)
{
    setEnabled(false);
    setFlag(QQuickItem::ItemIsFocusScope);

    mFirstPane.setObjectName("firstPane");
    QQmlEngine::setObjectOwnership(&mFirstPane, QQmlEngine::CppOwnership);
    mSecondPane.setObjectName("secondPane");
    QQmlEngine::setObjectOwnership(&mSecondPane, QQmlEngine::CppOwnership);
    mSplitter.setPosition(mFirstPane.size());

    // Give some defaults so that the range slider handles aren't stuck together.
    mTexturedFillParameters.hue()->setVarianceLowerBound(-0.2);
    mTexturedFillParameters.hue()->setVarianceUpperBound(0.2);
    mTexturedFillParameters.saturation()->setVarianceLowerBound(-0.2);
    mTexturedFillParameters.saturation()->setVarianceUpperBound(0.2);
    mTexturedFillParameters.lightness()->setEnabled(true);
    mTexturedFillParameters.lightness()->setVarianceLowerBound(-0.2);
    mTexturedFillParameters.lightness()->setVarianceUpperBound(0.2);

    connect(&mFirstPane, SIGNAL(zoomLevelChanged()), this, SLOT(onZoomLevelChanged()));
    connect(&mFirstPane, SIGNAL(integerOffsetChanged()), this, SLOT(onPaneIntegerOffsetChanged()));
    connect(&mFirstPane, SIGNAL(sizeChanged()), this, SLOT(onPaneSizeChanged()));
    connect(&mSecondPane, SIGNAL(zoomLevelChanged()), this, SLOT(onZoomLevelChanged()));
    connect(&mSecondPane, SIGNAL(integerOffsetChanged()), this, SLOT(onPaneIntegerOffsetChanged()));
    connect(&mSecondPane, SIGNAL(sizeChanged()), this, SLOT(onPaneSizeChanged()));
    connect(&mSplitter, SIGNAL(positionChanged()), this, SLOT(onSplitterPositionChanged()));

    recreateCheckerImage();

    qCDebug(lcImageCanvasLifecycle) << "constructing ImageCanvas" << this;
}

ImageCanvas::~ImageCanvas()
{
    qCDebug(lcImageCanvasLifecycle) << "destructing ImageCanvas" << this;
}

Project *ImageCanvas::project() const
{
    return mProject;
}

void ImageCanvas::restoreState()
{
    SerialisableState *uiState = mProject->uiState();
    qCDebug(lcImageCanvasUiState) << "restoring UI state:\n" << uiState->map();

    // Read the canvas data that was stored in the project, if there is any.
    // New projects or projects that don't have their own Slate extension
    // won't have any data.
    // We also don't write anything if properties are equal to their default values.

    bool readPanes = false;

    if (uiState->contains("lastFillToolUsed")) {
        mLastFillToolUsed = static_cast<Tool>(QMetaEnum::fromType<Tool>().keyToValue(
            qPrintable(uiState->value("lastFillToolUsed", QString()).toString())));
    }
    if (uiState->contains("firstPane")) {
        mFirstPane.read(QJsonObject::fromVariantMap(uiState->value("firstPane").toMap()));
        readPanes = true;
    }
    if (uiState->contains("secondPane")) {
        mSecondPane.read(QJsonObject::fromVariantMap(uiState->value("secondPane").toMap()));
        readPanes = true;
    }
    // TODO: make default* constants for these which we can use here and in the constructor's initialiser list.
    setRulersVisible(uiState->value("rulersVisible", true).toBool());
    setGuidesVisible(uiState->value("guidesVisible", true).toBool());
    setGuidesLocked(uiState->value("guidesLocked", false).toBool());
    setNotesVisible(uiState->value("notesVisible", true).toBool());
    setAnimationMarkersVisible(uiState->value("animationMarkersVisible", true).toBool());
    doSetSplitScreen(uiState->value("splitScreen", false).toBool(), DontResetPaneSizes);
    mSplitter.setEnabled(uiState->value("splitterLocked", false).toBool());

    if (!readPanes) {
        // If there were no panes stored, then the project hasn't been saved yet,
        // so we can do what we want with the panes.
        setDefaultPaneSizes();
        centrePanes();
    }

    qCDebug(lcImageCanvasUiState) << "... restored UI state.";
}

void ImageCanvas::saveState()
{
    qCDebug(lcImageCanvasUiState) << "saving UI state...";

    // The line between what is UI state and what is project state in an image
    // editor is a bit blurry. For example, guides are written by the project,
    // but could also be considered UI state. In general, we consider UI state
    // anything that is declared in QML and hence we do not and should not have
    // access to in C++. However, in the interest of having less code (we would
    // need to have access to the project's cached JSON data, which we're trying
    // to move away from (see restoreState())), we also consider ImageCanvas
    // state as UI state.

    mProject->uiState()->setValue("lastFillToolUsed",
        QMetaEnum::fromType<Tool>().valueToKey(mLastFillToolUsed));

    QJsonObject firstPaneJson;
    mFirstPane.write(firstPaneJson);
    mProject->uiState()->setValue("firstPane", firstPaneJson.toVariantMap());

    QJsonObject secondPaneJson;
    mSecondPane.write(secondPaneJson);
    mProject->uiState()->setValue("secondPane", secondPaneJson.toVariantMap());

    mProject->uiState()->setValue("rulersVisible", areRulersVisible());
    mProject->uiState()->setValue("guidesVisible", mGuidesVisible);
    mProject->uiState()->setValue("guidesLocked", mGuidesLocked);
    mProject->uiState()->setValue("notesVisible", mNotesVisible);
    mProject->uiState()->setValue("animationMarkersVisible", mAnimationMarkersVisible);
    mProject->uiState()->setValue("splitScreen", mSplitScreen);
    mProject->uiState()->setValue("splitterLocked", mSplitter.isEnabled());

    qCDebug(lcImageCanvasUiState) << "... saved UI state:\n" << mProject->uiState()->map();
}

void ImageCanvas::setProject(Project *project)
{
    qCDebug(lcImageCanvas) << "setting project" << project << "on canvas" << this;

    if (project == mProject)
        return;

    if (mProject) {
        disconnectSignals();
    }

    mProject = project;
    mImageProject = qobject_cast<ImageProject*>(mProject);

    if (mProject) {
        connectSignals();

        restoreState();

        setAcceptedMouseButtons(Qt::AllButtons);
        setAcceptHoverEvents(true);
        setCursor(Qt::BlankCursor);
        setEnabled(true);
        forceActiveFocus();
    } else {
        setAcceptedMouseButtons(Qt::NoButton);
        setAcceptHoverEvents(false);
        setCursor(Qt::ArrowCursor);
        setEnabled(false);
    }

    emit projectChanged();
}

QColor ImageCanvas::gridColour() const
{
    return mGridColour;
}

void ImageCanvas::setGridColour(const QColor &gridColour)
{
    if (gridColour == mGridColour)
        return;

    mGridColour = gridColour;
    requestContentPaint();
    emit gridColourChanged();
}

bool ImageCanvas::areRulersVisible() const
{
    return mRulersVisible;
}

void ImageCanvas::setRulersVisible(bool rulersVisible)
{
    if (rulersVisible == mRulersVisible)
        return;

    mRulersVisible = rulersVisible;
    emit rulersVisibleChanged();
}

bool ImageCanvas::areGuidesVisible() const
{
    return mGuidesVisible;
}

void ImageCanvas::setGuidesVisible(bool guidesVisible)
{
    qCDebug(lcImageCanvasGuides) << "setting guidesVisible to" << guidesVisible;
    if (guidesVisible == mGuidesVisible)
        return;

    mGuidesVisible = guidesVisible;
    emit guidesVisibleChanged();
}

bool ImageCanvas::areGuidesLocked() const
{
    return mGuidesLocked;
}

void ImageCanvas::setGuidesLocked(bool guidesLocked)
{
    if (guidesLocked == mGuidesLocked)
        return;

    mGuidesLocked = guidesLocked;
    emit guidesLockedChanged();
}

bool ImageCanvas::areNotesVisible() const
{
    return mNotesVisible;
}

void ImageCanvas::setNotesVisible(bool notesVisible)
{
    qCDebug(lcImageCanvasNotes) << "setting notesVisible to" << notesVisible;
    if (notesVisible == mNotesVisible)
        return;

    mNotesVisible = notesVisible;
    emit notesVisibleChanged();
}

bool ImageCanvas::areAnimationMarkersVisible() const
{
    return mAnimationMarkersVisible;
}

void ImageCanvas::setAnimationMarkersVisible(bool animationMarkersVisible)
{
    if (animationMarkersVisible == mAnimationMarkersVisible)
        return;

    mAnimationMarkersVisible = animationMarkersVisible;
    emit animationMarkersVisibleChanged();
}

int ImageCanvas::highlightedAnimationFrameIndex() const
{
    return mHighlightedAnimationFrameIndex;
}

void ImageCanvas::setHighlightedAnimationFrameIndex(int newIndex)
{
    if (mHighlightedAnimationFrameIndex == newIndex)
        return;

    mHighlightedAnimationFrameIndex = newIndex;
    emit highlightedAnimationFrameIndexChanged();
}

QColor ImageCanvas::splitColour() const
{
    return mSplitColour;
}

void ImageCanvas::setSplitColour(const QColor &splitColour)
{
    if (splitColour == mSplitColour)
        return;

    mSplitColour = splitColour;
    requestContentPaint();
    emit splitColourChanged();
}

QColor ImageCanvas::checkerColour1() const
{
    return mCheckerColour1;
}

void ImageCanvas::setCheckerColour1(const QColor &colour)
{
    if (colour == mCheckerColour1)
        return;

    mCheckerColour1 = colour;
    recreateCheckerImage();
    emit checkerColour1Changed();
}

QColor ImageCanvas::checkerColour2() const
{
    return mCheckerColour2;
}

void ImageCanvas::setCheckerColour2(const QColor &colour)
{
    if (colour == mCheckerColour2)
        return;

    mCheckerColour2 = colour;
    recreateCheckerImage();
    emit checkerColour2Changed();
}

QColor ImageCanvas::backgroundColour() const
{
    return mBackgroundColour;
}

void ImageCanvas::setBackgroundColour(const QColor &backgroundColour)
{
    if (backgroundColour == mBackgroundColour)
        return;

    mBackgroundColour = backgroundColour;
    requestContentPaint();
    emit backgroundColourChanged();
}

int ImageCanvas::cursorX() const
{
    return mCursorX;
}

void ImageCanvas::setCursorX(int cursorX)
{
    if (cursorX == mCursorX)
        return;

    mCursorX = cursorX;
    emit cursorXChanged();
}

int ImageCanvas::cursorY() const
{
    return mCursorY;
}

void ImageCanvas::setCursorY(int cursorY)
{
    if (cursorY == mCursorY)
        return;

    mCursorY = cursorY;
    emit cursorYChanged();
}

int ImageCanvas::cursorSceneX() const
{
    return mCursorSceneX;
}

void ImageCanvas::setCursorSceneX(int x)
{
    if (x == mCursorSceneX)
        return;

    mCursorSceneX = x;
    if (isLineVisible())
        emit lineChanged();
    emit cursorSceneXChanged();
    emit cursorScenePosChanged();
}

int ImageCanvas::cursorSceneY() const
{
    return mCursorSceneY;
}

void ImageCanvas::setCursorSceneY(int y)
{
    if (y == mCursorSceneY)
        return;

    mCursorSceneY = y;
    if (isLineVisible())
        emit lineChanged();
    emit cursorSceneYChanged();
    emit cursorScenePosChanged();
}

void ImageCanvas::setCursorScenePos(const QPoint &pos)
{
    const int oldCursorSceneX = mCursorSceneX;
    const int oldCursorSceneY = mCursorSceneY;

    setCursorSceneX(pos.x());
    setCursorSceneY(pos.y());

    if (oldCursorSceneX != mCursorSceneX || oldCursorSceneY != mCursorSceneY)
        emit cursorScenePosChanged();
}

ImageCanvas::Tool ImageCanvas::tool() const
{
    return mTool;
}

void ImageCanvas::setTool(const Tool &tool)
{
    if (tool == mTool)
        return;

    mTool = tool;

    // The selection tool doesn't follow the undo rules, so we have to clear
    // the selected area if a different tool is chosen.
    if (mTool != SelectionTool)
        finaliseSelection();

    if (mTool == FillTool || mTool == TexturedFillTool)
        setLastFillToolUsed(mTool);

    toolChange();

    emit toolChanged();
}

ImageCanvas::ToolShape ImageCanvas::toolShape() const
{
    return mToolShape;
}

void ImageCanvas::setToolShape(const ImageCanvas::ToolShape &toolShape)
{
    if (toolShape == mToolShape)
        return;

    mToolShape = toolShape;

    emit toolShapeChanged();
}

ImageCanvas::Tool ImageCanvas::lastFillToolUsed() const
{
    return mLastFillToolUsed;
}

void ImageCanvas::setLastFillToolUsed(Tool lastFillToolUsed)
{
    Q_ASSERT(lastFillToolUsed == FillTool || lastFillToolUsed == TexturedFillTool);
    qCDebug(lcImageCanvas) << "setting lastFillToolUsed to" << lastFillToolUsed;
    if (mLastFillToolUsed == lastFillToolUsed)
        return;

    mLastFillToolUsed = lastFillToolUsed;
    emit lastFillToolUsedChanged();
}

int ImageCanvas::toolSize() const
{
    return mToolSize;
}

void ImageCanvas::setToolSize(int toolSize)
{
    const int clamped = qBound(1, toolSize, mMaxToolSize);
    if (clamped == mToolSize)
        return;

    mToolSize = clamped;
    emit toolSizeChanged();
}

int ImageCanvas::maxToolSize() const
{
    return mMaxToolSize;
}

QColor ImageCanvas::penForegroundColour() const
{
    return mPenForegroundColour;
}

void ImageCanvas::setPenForegroundColour(const QColor &penForegroundColour)
{
    if (!penForegroundColour.isValid()) {
        qWarning() << "Invalid penForegroundColour";
        return;
    }

    const QColor colour = penForegroundColour.toRgb();
    if (colour == mPenForegroundColour)
        return;

    mPenForegroundColour = colour;
    emit penForegroundColourChanged();
}

QColor ImageCanvas::penBackgroundColour() const
{
    return mPenBackgroundColour;
}

void ImageCanvas::setPenBackgroundColour(const QColor &penBackgroundColour)
{
    if (!penBackgroundColour.isValid()) {
        qWarning() << "Invalid penBackgroundColour";
        return;
    }

    const QColor colour = penBackgroundColour.toRgb();
    if (colour == mPenBackgroundColour)
        return;

    mPenBackgroundColour = colour;
    emit penBackgroundColourChanged();
}

TexturedFillParameters *ImageCanvas::texturedFillParameters()
{
    return &mTexturedFillParameters;
}

bool ImageCanvas::hasSelection() const
{
    return mHasSelection;
}

bool ImageCanvas::hasModifiedSelection() const
{
    return mHasModifiedSelection;
}

QRect ImageCanvas::selectionArea() const
{
    return mSelectionArea;
}

void ImageCanvas::setSelectionArea(const QRect &selectionArea)
{
    qCDebug(lcImageCanvasSelection) << "setSelectionArea called with" << selectionArea;

    QRect adjustedSelectionArea = selectionArea;
    if (!mMouseButtonPressed && selectionArea.size().isEmpty())
        adjustedSelectionArea = QRect();

    if (adjustedSelectionArea == mSelectionArea)
        return;

    mSelectionArea = adjustedSelectionArea;
    setHasSelection(!mSelectionArea.isEmpty());
    emit selectionAreaChanged();
}

bool ImageCanvas::isSelectionPanning() const
{
    return hasSelection() && (mCursorX < 0 || mCursorX > width() || mCursorY < 0 || mCursorY > height());
}

bool ImageCanvas::isAdjustingImage() const
{
    return !mSelectionContentsBeforeImageAdjustment.isNull();
}

QColor ImageCanvas::cursorPixelColour() const
{
    return mCursorPixelColour;
}

QColor ImageCanvas::invertedCursorPixelColour() const
{
    return invertedColour(mCursorPixelColour);
}

QColor ImageCanvas::invertedColour(const QColor &colour)
{
    // https://stackoverflow.com/a/18142036/904422
    return (0xFFFFFF - colour.rgba()) | 0xFF000000;
}

void ImageCanvas::setCursorPixelColour(const QColor &cursorPixelColour)
{
    if (cursorPixelColour == mCursorPixelColour)
        return;

    mCursorPixelColour = cursorPixelColour;
    emit cursorPixelColourChanged();
}

bool ImageCanvas::isWithinImage(const QPoint &scenePos) const
{
    return scenePos.x() >= 0 && scenePos.x() < currentProjectImage()->width()
            && scenePos.y() >= 0 && scenePos.y() < currentProjectImage()->height();
}

QPoint ImageCanvas::clampToImageBounds(const QPoint &scenePos, bool inclusive) const
{
    return QPoint(qBound(0, scenePos.x(), currentProjectImage()->width() - (inclusive ? 0 : 1)),
                  qBound(0, scenePos.y(), currentProjectImage()->height() - (inclusive ? 0 : 1)));
}

bool ImageCanvas::containsMouse() const
{
    return mContainsMouse;
}

void ImageCanvas::setContainsMouse(bool containsMouse)
{
    if (containsMouse == mContainsMouse)
        return;

    mContainsMouse = containsMouse;
    updateWindowCursorShape();

    emit containsMouseChanged();
}

Qt::MouseButton ImageCanvas::mouseButtonPressed() const
{
    return mMouseButtonPressed;
}

void ImageCanvas::setMouseButtonPressed(Qt::MouseButton mouseButton)
{
    if (mouseButton == mMouseButtonPressed)
        return;

    mMouseButtonPressed = mouseButton;
    emit mouseButtonPressedChanged();
}

QRect ImageCanvas::firstPaneVisibleSceneArea() const
{
    return mFirstPaneVisibleSceneArea;
}

QRect ImageCanvas::secondPaneVisibleSceneArea() const
{
    return mSecondPaneVisibleSceneArea;
}

QRect ImageCanvas::paneVisibleSceneArea(int paneIndex) const
{
    return paneIndex == 0 ? mFirstPaneVisibleSceneArea : mSecondPaneVisibleSceneArea;
}

bool ImageCanvas::isSplitScreen() const
{
    return mSplitScreen;
}

void ImageCanvas::setSplitScreen(bool splitScreen)
{
    doSetSplitScreen(splitScreen, ResetPaneSizes);
}

bool ImageCanvas::isScrollZoom() const
{
    return mScrollZoom;
}

void ImageCanvas::setScrollZoom(bool scrollZoom)
{
    if (scrollZoom == mScrollZoom)
        return;

    mScrollZoom = scrollZoom;
    emit scrollZoomChanged();
}

bool ImageCanvas::areGesturesEnabled() const
{
    return mGesturesEnabled;
}

void ImageCanvas::setGesturesEnabled(bool gesturesEnabled)
{
    if (gesturesEnabled == mGesturesEnabled)
        return;

    mGesturesEnabled = gesturesEnabled;
    emit gesturesEnabledChanged();
}

ImageCanvas::PenToolRightClickBehaviour ImageCanvas::penToolRightClickBehaviour() const
{
    return mRightClickBehaviour;
}

void ImageCanvas::setPenToolRightClickBehaviour(ImageCanvas::PenToolRightClickBehaviour rightClickBehaviour)
{
    if (rightClickBehaviour == mRightClickBehaviour)
        return;

    mRightClickBehaviour = rightClickBehaviour;
    emit penToolRightClickBehaviourChanged();
}

Ruler *ImageCanvas::pressedRuler() const
{
    return mPressedRuler;
}

int ImageCanvas::pressedGuideIndex() const
{
    return mPressedGuideIndex;
}

int ImageCanvas::pressedNoteIndex() const
{
    return mPressedNoteIndex;
}

QPoint ImageCanvas::notePressOffset() const
{
    return mNotePressOffset;
}

CanvasPane *ImageCanvas::firstPane()
{
    return &mFirstPane;
}

const CanvasPane *ImageCanvas::firstPane() const
{
    return &mFirstPane;
}

CanvasPane *ImageCanvas::secondPane()
{
    return &mSecondPane;
}

const CanvasPane *ImageCanvas::secondPane() const
{
    return &mSecondPane;
}

CanvasPane *ImageCanvas::currentPane()
{
    return mCurrentPane;
}

CanvasPane *ImageCanvas::paneAt(int index)
{
    if (index < 0 || index >= 2)
        return nullptr;

    return index == 0 ? &mFirstPane : &mSecondPane;
}

int ImageCanvas::paneWidth(int index) const
{
    return index == 0 ? mFirstPane.size() * width() : width() - mFirstPane.size() * width();
}

QPoint ImageCanvas::centredPaneOffset(int paneIndex) const
{
    const CanvasPane *pane = const_cast<ImageCanvas*>(this)->paneAt(paneIndex);
    const int paneXCentre = paneWidth(paneIndex) / 2;
    const int imageXCentre = (mProject->widthInPixels() * pane->integerZoomLevel()) / 2;
    const int paneYCentre = height() / 2;
    const int imageYCentre = (mProject->heightInPixels() * pane->integerZoomLevel()) / 2;
    return QPoint(paneXCentre - imageXCentre, paneYCentre - imageYCentre);
}

Splitter *ImageCanvas::splitter()
{
    return &mSplitter;
}

QColor ImageCanvas::mapBackgroundColour() const
{
    return mBackgroundColour;
}

bool ImageCanvas::isAltPressed() const
{
    return mAltPressed;
}

bool ImageCanvas::isLineVisible() const
{
    // This check determines if a line should be rendered,
    // and also if the line info should be shown in the status bar.
    const Qt::MouseButton lastButtonPressed = mMouseButtonPressed == Qt::NoButton
        ? mLastMouseButtonPressed : mMouseButtonPressed;
    return mShiftPressed && mTool == PenTool && lastButtonPressed != Qt::NoButton;
}

int ImageCanvas::lineLength() const
{
    if (!isLineVisible())
        return 0;

    const QPointF point1 = mLastPixelPenPressScenePositionF.toPoint();
    const QPointF point2 = QPointF(mCursorSceneX, mCursorSceneY);
    const QLineF line(point1, point2);
    return line.length();
}

qreal ImageCanvas::lineAngle() const
{
    if (!isLineVisible())
        return 0;

    const QPointF point1 = mLastPixelPenPressScenePositionF.toPoint();
    const QPointF point2 = QPointF(mCursorSceneX, mCursorSceneY);
    const QLineF line(point1, point2);
    return line.angle();
}

QList<ImageCanvas::SubImage> ImageCanvas::subImagesInBounds(const QRect &bounds) const
{
    QList<SubImage> subImages;
    if (bounds.intersects(mProject->bounds())) {
        subImages.append(SubImage{mProject->bounds(), {}});
    }
    return subImages;
}

void ImageCanvas::setAltPressed(bool altPressed)
{
    if (altPressed == mAltPressed)
        return;

    mAltPressed = altPressed;
    emit altPressedChanged();
}

void ImageCanvas::setShiftPressed(bool shiftPressed)
{
    if (shiftPressed == mShiftPressed)
        return;

    const bool wasLineVisible = isLineVisible();

    mShiftPressed = shiftPressed;

    if (isLineVisible() != wasLineVisible)
        emit lineVisibleChanged();

    if (mShiftPressed) {
        // Force the length and angle to be re-calculated.
        emit lineChanged();
    }

    requestContentPaint();
}

void ImageCanvas::connectSignals()
{
    qCDebug(lcImageCanvas) << "connecting signals for" << this << "as we have a new project" << mProject;

    connect(mProject, SIGNAL(loadedChanged()), this, SLOT(onLoadedChanged()));
    connect(mProject, SIGNAL(projectCreated()), this, SLOT(requestContentPaint()));
    connect(mProject, SIGNAL(projectClosed()), this, SLOT(reset()));
    connect(mProject, SIGNAL(sizeChanged()), this, SLOT(requestContentPaint()));
    connect(mProject, SIGNAL(notesChanged()), this, SLOT(onNotesChanged()));
    // As a convenience for GuidesItem. Our guidesChanged signal is only emitted for changes in pane visibility,
    // offset, etc., but doesn't account for guides being added or removed. So to ensure that GuidesItem only
    // has to care about one object (us) and connect to one signal, forward the project's guidesChanged signal to ours.
    connect(mProject, SIGNAL(guidesChanged()), this, SIGNAL(guidesChanged()));
    connect(mProject, SIGNAL(preProjectSaved()), this, SLOT(saveState()));
    connect(mProject, SIGNAL(aboutToBeginMacro(QString)),
        this, SLOT(onAboutToBeginMacro(QString)));
    connect(mProject, SIGNAL(contentsModified()), this, SLOT(requestContentPaint()));

    connect(window(), SIGNAL(activeFocusItemChanged()), this, SLOT(updateWindowCursorShape()));
}

void ImageCanvas::disconnectSignals()
{
    qCDebug(lcImageCanvas) << "disconnecting signals for" << this;

    mProject->disconnect(SIGNAL(loadedChanged()), this, SLOT(onLoadedChanged()));
    mProject->disconnect(SIGNAL(projectCreated()), this, SLOT(requestContentPaint()));
    mProject->disconnect(SIGNAL(projectClosed()), this, SLOT(reset()));
    mProject->disconnect(SIGNAL(sizeChanged()), this, SLOT(requestContentPaint()));
    mProject->disconnect(SIGNAL(notesChanged()), this, SLOT(onNotesChanged()));
    mProject->disconnect(SIGNAL(guidesChanged()), this, SIGNAL(guidesChanged()));
    mProject->disconnect(SIGNAL(preProjectSaved()), this, SLOT(saveState()));
    mProject->disconnect(SIGNAL(aboutToBeginMacro(QString)),
        this, SLOT(onAboutToBeginMacro(QString)));
    mProject->disconnect(SIGNAL(contentsModified()), this, SLOT(requestContentPaint()));

    if (window()) {
        window()->disconnect(SIGNAL(activeFocusItemChanged()), this, SLOT(updateWindowCursorShape()));
    }
}

void ImageCanvas::toolChange()
{
}

bool ImageCanvas::hasBlankCursor() const
{
    return mHasBlankCursor;
}

void ImageCanvas::onSplitterPositionChanged()
{
    mFirstPane.setSize(mSplitter.position());
    mSecondPane.setSize(1.0 - mSplitter.position());
    requestContentPaint();
}

void ImageCanvas::componentComplete()
{
    QQuickItem::componentComplete();

    updateVisibleSceneArea();

    findRulers();

    requestContentPaint();
}

void ImageCanvas::geometryChange(const QRectF &newGeometry, const QRectF &oldGeometry)
{
    QQuickItem::geometryChange(newGeometry, oldGeometry);

    centrePanes();
    updateVisibleSceneArea();

    if (mProject)
        updateCursorPos(QPoint(mCursorX, mCursorY));
}

QImage *ImageCanvas::currentProjectImage()
{
    return mImageProject->image();
}

const QImage *ImageCanvas::currentProjectImage() const
{
    return mImageProject->image();
}

QImage *ImageCanvas::imageForLayerAt(int layerIndex)
{
    Q_ASSERT(layerIndex == -1);
    return mImageProject->image();
}

int ImageCanvas::currentLayerIndex() const
{
    return -1;
}

QImage ImageCanvas::contentImage()
{
    mCachedContentImage = getContentImage();
    return mCachedContentImage;
}

QImage ImageCanvas::getContentImage()
{
    QImage image = !shouldDrawSelectionPreviewImage() ? *currentProjectImage() : mSelectionPreviewImage;
    // Draw the pixel-pen-line indicator over the content.
    if (isLineVisible()) {
        QPainter linePainter(&image);
        // Draw the line on top of what has already been painted using a special composition mode.
        // This ensures that e.g. a translucent red overwrites whatever pixels it
        // lies on, rather than blending with them.
        drawLine(&linePainter, linePoint1(), linePoint2(), QPainter::CompositionMode_Source);
    }
    return image;
}

void ImageCanvas::drawLine(QPainter *painter, QPointF point1, QPointF point2, const QPainter::CompositionMode mode) const
{
    painter->save();

    QPen pen;
    pen.setColor(penColour());
    pen.setWidth(mToolSize);
    if (mToolShape == ToolShape::SquareToolShape) {
        pen.setCapStyle(Qt::PenCapStyle::SquareCap);
        pen.setJoinStyle(Qt::PenJoinStyle::MiterJoin);
    }
    else {
        pen.setCapStyle(Qt::PenCapStyle::RoundCap);
        pen.setJoinStyle(Qt::PenJoinStyle::RoundJoin);
    }
    painter->setPen(pen);

    // Offset odd sized pens to pixel centre to centre pen
    const QPointF penOffset = (mToolSize % 2 == 1) ? QPointF(0.5, 0.5) : QPointF(0.0, 0.0);

    // Snap points to points to pixel grid
    if (mToolSize > 1) {
        point1 = (point1 + penOffset).toPoint() - penOffset;
        point2 = (point2 + penOffset).toPoint() - penOffset;
    }
    else {
        // Handle inconsitant width 1 pen behaviour, off pixel centres so results in non-ideal asymetrical lines but
        // would require either redrawing previous segment as part of stroke or custom line function to prevent spurs
        point1 = QPointF(qFloor(point1.x()), qFloor(point1.y()));
        point2 = QPointF(qFloor(point2.x()), qFloor(point2.y()));
    }

    const QLineF line(point1, point2);

    painter->setCompositionMode(mode);
    // Zero-length line doesn't draw with round pen so handle case with drawPoint
    if (line.p1() == line.p2()) {
        painter->drawPoint(line.p1());
    }
    else {
        painter->drawLine(line);
    }

    painter->restore();
}

void ImageCanvas::centrePanes(bool respectSceneCentred)
{
    if (!mProject)
        return;

    if (!respectSceneCentred || (respectSceneCentred && mFirstPane.isSceneCentered()))
        mFirstPane.setIntegerOffset(centredPaneOffset(0));

    if (!respectSceneCentred || (respectSceneCentred && mSecondPane.isSceneCentered()))
        mSecondPane.setIntegerOffset(centredPaneOffset(1));

    requestContentPaint();
}

void ImageCanvas::doSetSplitScreen(bool splitScreen, ImageCanvas::ResetPaneSizePolicy resetPaneSizePolicy)
{
    if (splitScreen == mSplitScreen)
        return;

    mSplitScreen = splitScreen;

    if (mCurrentPane == &mSecondPane) {
        setCurrentPane(&mFirstPane);
    }

    if (resetPaneSizePolicy == ResetPaneSizes) {
        setDefaultPaneSizes();
        centrePanes();
    }

    updateVisibleSceneArea();

    requestContentPaint();

    emit splitScreenChanged();
}

void ImageCanvas::setDefaultPaneSizes()
{
    mFirstPane.setSize(mSplitScreen ? 0.5 : 1.0);
    mSecondPane.setSize(mSplitScreen ? 0.5 : 0.0);
}

bool ImageCanvas::mouseOverSplitterHandle(const QPoint &mousePos)
{
    const QRect splitterRegion(paneWidth(0) - mSplitter.width() / 2, 0, mSplitter.width(), height());
    return splitterRegion.contains(mousePos);
}

void ImageCanvas::findRulers()
{
    if (!mRulers.isEmpty()) {
        qWarning() << "findRulers can only be called once";
        return;
    }

    const QList<Ruler*> rulers = QtUtils::findChildItems<Ruler*>(this);
    for (auto ruler : rulers)
        mRulers.append(QPointer<Ruler>(ruler));

    if (mRulers.isEmpty())
        qWarning() << "Failed to find rulers!";
}

void ImageCanvas::updatePressedRuler()
{
    mPressedRuler = !areGuidesLocked() ? rulerAtCursorPos() : nullptr;
}

Ruler *ImageCanvas::rulerAtCursorPos()
{
    if (!mRulersVisible)
        return nullptr;

    QPointF cursorPos = QPointF(mCursorX, mCursorY);
    Ruler *rulerAtCursor = nullptr;

    for (const auto ruler : qAsConst(mRulers)) {
        if (ruler->contains(mapToItem(ruler, cursorPos))) {
            rulerAtCursor = ruler;
            break;
        }
    }

    return rulerAtCursor;
}

void ImageCanvas::addNewGuide()
{
    QVector<Guide> guidesToAdd = {
        Guide(mPressedRuler->orientation() == Qt::Horizontal ? mCursorSceneY : mCursorSceneX, mPressedRuler->orientation())
    };
    const QVector<Guide> uniqueGuides = ProjectUtils::uniqueGuides(mProject, guidesToAdd);
    if (uniqueGuides.isEmpty()) {
        // They were all duplicates.
        return;
    }

    mProject->beginMacro(QLatin1String("AddGuide"));
    mProject->addChange(new AddGuidesCommand(mProject, uniqueGuides));
    mProject->endMacro();

    // The update for these guide commands happens via Project's guidesChanged signal.
}

void ImageCanvas::addNewGuides(int horizontalSpacing, int verticalSpacing)
{
    QVector<Guide> guides;
    ProjectUtils::addGuidesForSpacing(mProject, guides, horizontalSpacing, verticalSpacing);
    if (guides.isEmpty()) {
        // They were all duplicates.
        return;
    }

    mProject->beginMacro(QLatin1String("AddGuides"));
    mProject->addChange(new AddGuidesCommand(mProject, guides));
    mProject->endMacro();
}

void ImageCanvas::moveGuide()
{
    const Guide guide = mProject->guides().at(mPressedGuideIndex);

    mProject->beginMacro(QLatin1String("MoveGuide"));
    mProject->addChange(new MoveGuideCommand(mProject, guide,
        guide.orientation() == Qt::Horizontal ? mCursorSceneY : mCursorSceneX));
    mProject->endMacro();
}

void ImageCanvas::removeGuide()
{
    const Guide guide = mProject->guides().at(mPressedGuideIndex);

    mProject->beginMacro(QLatin1String("DeleteGuide"));
    mProject->addChange(new DeleteGuidesCommand(mProject, { guide }));
    mProject->endMacro();
}

void ImageCanvas::removeAllGuides()
{
    mProject->beginMacro(QLatin1String("DeleteGuide"));
    mProject->addChange(new DeleteGuidesCommand(mProject, mProject->guides()));
    mProject->endMacro();
}

void ImageCanvas::updatePressedGuide()
{
    mPressedGuideIndex = guideIndexAtCursorPos();

    if (mPressedGuideIndex != -1)
        mGuidePositionBeforePress = mProject->guides().at(mPressedGuideIndex).position();
}

int ImageCanvas::guideIndexAtCursorPos()
{
    const QVector<Guide> guides = mProject->guides();
    for (int i = 0; i < guides.size(); ++i) {
        const Guide guide = guides.at(i);
        if (guide.orientation() == Qt::Horizontal) {
            if (mCursorSceneY == guide.position()) {
                return i;
            }
        } else {
            if (mCursorSceneX == guide.position()) {
                return i;
            }
        }
    }

    return -1;
}

void ImageCanvas::updatePressedNote()
{
    mPressedNoteIndex = noteIndexAtCursorPos();

    if (mPressedNoteIndex != -1) {
        mNotePositionBeforePress = mProject->notes().at(mPressedNoteIndex).position();
        mNotePressOffset = QPoint(mCursorSceneX, mCursorSceneY) - mNotePositionBeforePress;
    }
}

void ImageCanvas::updateNotesVisible()
{
    setNotesVisible(mProject && mProject->hasNotes());
}

int ImageCanvas::noteIndexAtCursorPos() const
{
    const QVector<Note> notes = mProject->notes();
    for (int i = 0; i < notes.size(); ++i) {
        const Note note = notes.at(i);
        // The note's size doesn't scale with the pane's zoom level; a note stays the same
        // size on screen as you zoom in, instead of getting bigger.
        const QRect noteGeometry(note.position(), note.size() / mCurrentPane->integerZoomLevel());
        if (noteGeometry.contains(mCursorSceneX, mCursorSceneY))
            return i;
    }

    return -1;
}

void ImageCanvas::onNotesChanged()
{
    qCDebug(lcImageCanvasNotes) << "onNotesChanged";
    updateNotesVisible();
    emit notesChanged();
}

void ImageCanvas::onAboutToBeginMacro(const QString &macroText)
{
    // See Project::beginMacro() for the justification for this function's existence.
    if (mConfirmingSelectionModification)
        return;

    if (macroText.contains(QLatin1String("Selection"))) {
        // The macro involves a selection, so we shouldn't clear it.
        return;
    }

    clearOrConfirmSelection();
}

void ImageCanvas::recreateCheckerImage()
{
    mCheckerImage = ImageUtils::filledImage(32, 32);

    QPainter painter(&mCheckerImage);
    int i = 0;
    for (int y = 0; y < mCheckerImage.height(); y += 8) {
        for (int x = 0; x < mCheckerImage.width(); x += 8, ++i) {
            const int row = y / 8;
            if (i % 2 == 0)
                painter.fillRect(QRect(x, y, 8, 8), row % 2 == 0 ? mCheckerColour2 : mCheckerColour1);
            else
                painter.fillRect(QRect(x, y, 8, 8), row % 2 == 0 ? mCheckerColour1 : mCheckerColour2);
        }
    }

    mCheckerPixmap = QPixmap::fromImage(mCheckerImage);

    requestContentPaint();
}

bool ImageCanvas::isPanning() const
{
    // Pressing the mouse while holding down space (or using middle mouse button) should pan.
    return mSpacePressed || mMouseButtonPressed == Qt::MiddleButton;
}

bool ImageCanvas::supportsSelectionTool() const
{
    return true;
}

void ImageCanvas::beginSelectionMove()
{
    qCDebug(lcImageCanvasSelection) << "beginning selection move... mIsSelectionFromPaste =" << mIsSelectionFromPaste;

    setMovingSelection(true);
    mSelectionAreaBeforeLastMove = mSelectionArea;

    if (mSelectionAreaBeforeFirstModification.isEmpty()) {
        // When the selection is moved for the first time in its life,
        // copy the contents within it so that we can moved them around as a preview.
        qCDebug(lcImageCanvasSelection) << "copying currentProjectImage()" << *currentProjectImage() << "into mSelectionContents";
        mSelectionAreaBeforeFirstModification = mSelectionArea;
        mSelectionContents = currentProjectImage()->copy(mSelectionAreaBeforeFirstModification);
        // Technically we don't need to call this until the selection has actually moved,
        // but updateCursorPos() calls pixelColor() on the result of contentImage(), which will be an invalid
        // image until we've updated the selection preview image (since shouldDrawSelectionPreviewImage() will
        // return true due to mMovingSelection being true).
        updateSelectionPreviewImage(SelectionMove);
    }
}

void ImageCanvas::updateOrMoveSelectionArea()
{
    if (!mMovingSelection) {
        updateSelectionArea();
    } else {
        moveSelectionArea();
    }
}

void ImageCanvas::updateSelectionArea()
{
    if (!mPotentiallySelecting) {
        // updateSelectionArea() can be called by updateOrMoveSelectionArea() as a result
        // of moving after panning (all without releasing the mouse). In that case,
        // we can't be selecting, as we were just panning, so we return early.
        // Previously we would assert that mPotentiallySelecting was true, but that's too strict.
        return;
    }

    QRectF newSelectionAreaF(mPressScenePositionF.x(), mPressScenePositionF.y(),
        mCursorSceneFX - mPressScenePositionF.x(), mCursorSceneFY - mPressScenePositionF.y());
    qCDebug(lcImageCanvasSelection) << "raw selection area:" << newSelectionAreaF;

    newSelectionAreaF = newSelectionAreaF.normalized();
    qCDebug(lcImageCanvasSelection) << "normalized selection area:" << newSelectionAreaF;

    QRect newSelectionArea = newSelectionAreaF.toRect();
    qCDebug(lcImageCanvasSelection) << "integer selection area:" << newSelectionArea;

    newSelectionArea = clampSelectionArea(newSelectionArea);
    qCDebug(lcImageCanvasSelection) << "final (clamped) selection area:" << newSelectionArea;

    setSelectionArea(newSelectionArea);
}

void ImageCanvas::updateSelectionPreviewImage(SelectionModification reason)
{
    qCDebug(lcImageCanvasSelectionPreviewImage) << "updating selection preview image due to" << reason;

    if (!mIsSelectionFromPaste) {
        // Only if the selection wasn't pasted should we erase the area left behind.
        mSelectionPreviewImage = ImageUtils::erasePortionOfImage(*currentProjectImage(), mSelectionAreaBeforeFirstModification);
        qCDebug(lcImageCanvasSelectionPreviewImage) << "... selection is not from paste; erasing area left behind"
            << "- new selection preview image:" << mSelectionPreviewImage;
    } else {
        mSelectionPreviewImage = *currentProjectImage();
        qCDebug(lcImageCanvasSelectionPreviewImage) << "... selection is from a paste; not touching existing canvas content"
            << "- new selection preview image:" << mSelectionPreviewImage;
    }

    // Then, move the dragged contents to their new location.
    // Doing this last ensures that the drag contents are painted over the transparency,
    // and not the other way around.
    qCDebug(lcImageCanvasSelectionPreviewImage) << "painting selection contents" << mSelectionContents
       << "within selection area" << mSelectionArea << "over top of current project image" << mSelectionPreviewImage;
    mSelectionPreviewImage = ImageUtils::paintImageOntoPortionOfImage(mSelectionPreviewImage, mSelectionArea, mSelectionContents);
}

void ImageCanvas::moveSelectionArea()
{
//    qCDebug(lcImageCanvasSelection) << "moving selection area... mIsSelectionFromPaste =" << mIsSelectionFromPaste;

    QRect newSelectionArea = mSelectionAreaBeforeLastMove;
    const QPoint distanceMoved(mCursorSceneX - mPressScenePosition.x(), mCursorSceneY - mPressScenePosition.y());
    newSelectionArea.translate(distanceMoved);
    setSelectionArea(boundSelectionArea(newSelectionArea));

    // TODO: move this to be second-last once all tests are passing
    updateSelectionPreviewImage(SelectionMove);

    setLastSelectionModification(SelectionMove);

    requestContentPaint();
}

void ImageCanvas::moveSelectionAreaBy(const QPoint &pixelDistance)
{
    qCDebug(lcImageCanvasSelection) << "moving selection area by" << pixelDistance;

    // Moving a selection with the directional keys creates a single move command instantly.
    beginSelectionMove();

    const QRect newSelectionArea = mSelectionArea.translated(pixelDistance.x(), pixelDistance.y());
    setSelectionArea(boundSelectionArea(newSelectionArea));

    // see TODO in the function above
    updateSelectionPreviewImage(SelectionMove);

    setLastSelectionModification(SelectionMove);

    setMovingSelection(false);
    mLastValidSelectionArea = mSelectionArea;

    // setSelectionArea() should do this anyway, but just in case..
    requestContentPaint();
}

void ImageCanvas::confirmSelectionModification()
{
    Q_ASSERT(mLastSelectionModification != NoSelectionModification);
    qCDebug(lcImageCanvasSelection) << "confirming selection modification" << mLastSelectionModification;

    const QImage sourceAreaImage = currentProjectImage()->copy(mSelectionAreaBeforeFirstModification);
    const QImage targetAreaImageBeforeModification = currentProjectImage()->copy(mLastValidSelectionArea);
    const QImage targetAreaImageAfterModification = mSelectionContents;

    // Calling beginMacro() causes Project::aboutToBeginMacro() to be
    // emitted, and we're connected to it, so we have to avoid recursing.
    mConfirmingSelectionModification = true;

    mProject->beginMacro(QLatin1String("ModifySelection"));
    mProject->addChange(new ModifyImageCanvasSelectionCommand(
        this, currentLayerIndex(), mLastSelectionModification,
        mSelectionAreaBeforeFirstModification, sourceAreaImage,
        mLastValidSelectionArea, targetAreaImageBeforeModification, targetAreaImageAfterModification,
        mIsSelectionFromPaste, (mIsSelectionFromPaste ? mSelectionContents : QImage())));
    mProject->endMacro();

    mConfirmingSelectionModification = false;

    clearSelection();
}

// Limits selectionArea to the canvas' bounds, shrinking it if necessary.
QRect ImageCanvas::clampSelectionArea(const QRect &selectionArea) const
{
    QRect newSelectionArea = selectionArea;

    if (selectionArea.x() < 0) {
        newSelectionArea.setLeft(0);
    }

    if (selectionArea.y() < 0) {
        newSelectionArea.setTop(0);
    }

    if (newSelectionArea.width() < 0 || newSelectionArea.height() < 0
            || newSelectionArea.x() >= mProject->widthInPixels()
            || newSelectionArea.y() >= mProject->heightInPixels()) {
        newSelectionArea.setSize(QSize(0, 0));
    }

    if (newSelectionArea.x() + newSelectionArea.width() > mProject->widthInPixels()) {
        newSelectionArea.setWidth(mProject->widthInPixels() - newSelectionArea.x());
    }

    if (newSelectionArea.y() + newSelectionArea.height() > mProject->heightInPixels()) {
        newSelectionArea.setHeight(mProject->heightInPixels() - newSelectionArea.y());
    }

    if (newSelectionArea.width() < 0 || newSelectionArea.height() < 0) {
        newSelectionArea.setSize(QSize(0, 0));
    }

    return newSelectionArea;
}

// Limits selectionArea to the canvas' bounds without shrinking it.
// This should be used when the selection area has already been created and is being dragged.
QRect ImageCanvas::boundSelectionArea(const QRect &selectionArea) const
{
    return ImageUtils::ensureWithinArea(selectionArea, mProject->size());
}

void ImageCanvas::clearSelection()
{
    qCDebug(lcImageCanvasSelection) << "clearing selection";

    setSelectionArea(QRect());
    mPotentiallySelecting = false;
    setHasSelection(false);
    setMovingSelection(false);
    setSelectionFromPaste(false);
    mSelectionAreaBeforeFirstModification = QRect(0, 0, 0, 0);
    mSelectionAreaBeforeLastMove = QRect(0, 0, 0, 0);
    mLastValidSelectionArea = QRect(0, 0, 0, 0);
    mSelectionPreviewImage = QImage();
    mSelectionContents = QImage();
    setLastSelectionModification(NoSelectionModification);
    setHasModifiedSelection(false);
}

void ImageCanvas::clearOrConfirmSelection()
{
    if (mHasSelection) {
        if (mLastSelectionModification != NoSelectionModification && mLastSelectionModification != SelectionPaste)
            confirmSelectionModification();
        else
            clearSelection();
    }
}

void ImageCanvas::setHasSelection(bool hasSelection)
{
    if (hasSelection == mHasSelection)
        return;

    mHasSelection = hasSelection;
    updateWindowCursorShape();
    emit hasSelectionChanged();
}

void ImageCanvas::setMovingSelection(bool movingSelection)
{
    mMovingSelection = movingSelection;
}

bool ImageCanvas::cursorOverSelection() const
{
    return mHasSelection ? mSelectionArea.contains(QPoint(mCursorSceneX, mCursorSceneY)) : false;
}

bool ImageCanvas::shouldDrawSelectionPreviewImage() const
{
    return mMovingSelection || mIsSelectionFromPaste
        || mLastSelectionModification != NoSelectionModification;
}

bool ImageCanvas::shouldDrawSelectionCursorGuide() const
{
    return mTool == SelectionTool && !mHasSelection && mContainsMouse;
}

void ImageCanvas::confirmPasteSelection()
{
    // This is what the PasteImageCanvasCommand would usually do in redo().
    // Since we do it here and bypass the undo stack, we need to inform the auto swatch model that
    // a change in the image contents occurred, which is why we emit pasteSelectionConfirmed.
    paintImageOntoPortionOfImage(currentLayerIndex(), mSelectionAreaBeforeFirstModification, mSelectionContents);
    emit pasteSelectionConfirmed();
    clearSelection();
}

void ImageCanvas::finaliseSelection()
{
    if (mIsSelectionFromPaste)
        confirmPasteSelection();
    else
        clearOrConfirmSelection();
}

void ImageCanvas::setSelectionFromPaste(bool isSelectionFromPaste)
{
    mIsSelectionFromPaste = isSelectionFromPaste;
}

void ImageCanvas::panWithSelectionIfAtEdge(ImageCanvas::SelectionPanReason reason)
{
    // Only pan if there's a selection being moved or created.
    // Also, don't pan from mouse events, as the timer takes care of that
    // (prevents jumpiness when moving the mouse)
    if ((!mHasSelection && !mMovingSelection) || (mSelectionEdgePanTimer.isActive() && reason == SelectionPanMouseMovementReason))
        return;

    bool panned = false;
    static const int boostFactor = 6;
    // Scale the velocity by the zoom level to ensure that it's not too slow when zoomed in.
    static const int maxVelocity = boostFactor * mCurrentPane->zoomLevel();
    // The amount by which we should pan based on the distance by which the
    // mouse went over the edge. This is limited to max velocity, but no scaling
    // has been applied yet.
    QPoint baseOffsetChange;

    // Check the left edge.
    if (mCursorX <= 0) {
        baseOffsetChange.rx() += qMin(qAbs(mCursorX), maxVelocity);
        panned = true;
    } else {
        // Check the right edge.
        const int distancePastRight = mCursorX - width() - 1;
        if (distancePastRight > 0) {
            baseOffsetChange.rx() += qMax(-distancePastRight, -maxVelocity);
            panned = true;
        }
    }

    // Check the top edge.
    if (mCursorY <= 0) {
        baseOffsetChange.ry() += qMin(qAbs(mCursorY), maxVelocity);
        panned = true;
    } else {
        // Check the bottom edge.
        const int distancePastBottom = mCursorY - height() - 1;
        if (distancePastBottom > 0) {
            baseOffsetChange.ry() += qMax(-distancePastBottom, -maxVelocity);
            panned = true;
        }
    }

    if (panned) {
        // Scale the velocity based on a certain curve, rather than just doing it linearly.
        // With the right curve, this should make it easier to precisely pan with a slower velocity
        // most of the time, but also allow fast panning if the mouse is far enough past the edge.
        const int xOffsetChangeSign = baseOffsetChange.x() > 0 ? 1 : -1;
        const int yOffsetChangeSign = baseOffsetChange.y() > 0 ? 1 : -1;

        // Use qAbs() to ensure that the progress values we pass are between 0.0 and 1.0.
        const QEasingCurve curve(QEasingCurve::InCirc);
        qreal scaledXOffsetChange = curve.valueForProgress(qAbs(baseOffsetChange.x()) / qreal(maxVelocity));
        qreal scaledYOffsetChange = curve.valueForProgress(qAbs(baseOffsetChange.y()) / qreal(maxVelocity));

        // Althought InCirc works well, there is still a certain range of values that it produces
        // that will result in no panning, even though the mouse is past the edge.
        // Work around this by increasing the lower bound. We do it here instead of at the end
        // so that we don't have to mess around with getting the right sign (positive vs negative).
        if (!qFuzzyIsNull(scaledXOffsetChange))
            scaledXOffsetChange = qMin(scaledXOffsetChange + 0.15, 1.0);
        if (!qFuzzyIsNull(scaledYOffsetChange))
            scaledYOffsetChange = qMin(scaledYOffsetChange + 0.15, 1.0);

        const QPoint finalOffsetChange(
             (scaledXOffsetChange * xOffsetChangeSign) * maxVelocity,
             (scaledYOffsetChange * yOffsetChangeSign) * maxVelocity);
        mCurrentPane->setIntegerOffset(mCurrentPane->integerOffset() + finalOffsetChange);

        // Ensure that the panning still occurs when the mouse is at the edge but isn't moving.
        if (!mSelectionEdgePanTimer.isActive()) {
            static const int pansPerSecond = 25;
            static const int panInterval = 1000 / pansPerSecond;
            mSelectionEdgePanTimer.start(panInterval, this);
        }

        // The pane offset changing causes the cursor scene position to change, which
        // in turn affects the selection area.
        updateCursorPos(QPoint(mCursorX, mCursorY));
        updateOrMoveSelectionArea();

        requestContentPaint();
    } else {
        // If the mouse isn't over the edge, stop the timer.
        mSelectionEdgePanTimer.stop();
    }
}

void ImageCanvas::setLastSelectionModification(ImageCanvas::SelectionModification selectionModification)
{
    qCDebug(lcImageCanvasSelection) << "setting mLastSelectionModification to" << selectionModification;
    mLastSelectionModification = selectionModification;
    if (mLastSelectionModification == SelectionMove
            || mLastSelectionModification == SelectionFlip
            || mLastSelectionModification == SelectionRotate
            || mLastSelectionModification == SelectionHsl) {
        setHasModifiedSelection(true);
    } else if (mLastSelectionModification == NoSelectionModification) {
        setHasModifiedSelection(false);
    }
    // If it's paste, it should stay false.
    // TODO: verify that pasting multiple times in succession works as expected
}

void ImageCanvas::setHasModifiedSelection(bool hasModifiedSelection)
{
    if (hasModifiedSelection == mHasModifiedSelection)
        return;

    mHasModifiedSelection = hasModifiedSelection;
    emit hasModifiedSelectionChanged();
}

void ImageCanvas::reset()
{
    mFirstPane.reset();
    mSecondPane.reset();
    setCurrentPane(nullptr);
    mSplitter.setPosition(mFirstPane.size());
    mSplitter.setPressed(false);
    mSplitter.setHovered(false);

    mPressedRuler = nullptr;
    mGuidePositionBeforePress = 0;
    mPressedGuideIndex = -1;
    mNotePositionBeforePress = QPoint();
    mNotePressOffset = QPoint();
    mPressedNoteIndex = -1;

    setCursorX(0);
    setCursorY(0);
    mCursorPaneX = 0;
    mCursorPaneY = 0;
    mCursorSceneX = 0;
    mCursorSceneY = 0;
    mContainsMouse = false;
    setMouseButtonPressed(Qt::NoButton);
    mLastMouseButtonPressed = Qt::NoButton;
    mPressPosition = QPoint(0, 0);
    mPressScenePosition = QPoint(0, 0);
    mPressScenePositionF = QPointF(0.0, 0.0);
    mCurrentPaneOffsetBeforePress = QPoint(0, 0);
    mFirstPaneVisibleSceneArea = QRect();
    mSecondPaneVisibleSceneArea = QRect();

    setPenForegroundColour(Qt::black);
    setPenBackgroundColour(Qt::white);

    mTexturedFillParameters.reset();

    mLastPixelPenPressScenePositionF = QPoint(0, 0);

    clearSelection();
    mLastCopiedSelectionArea = QRect();
    mLastCopiedSelectionContents = QImage();

    setAltPressed(false);
    mToolBeforeAltPressed = PenTool;
    mSpacePressed = false;
    mHasBlankCursor = false;

    // Things that we don't want to set, as they
    // don't really need to be reset each time:
    // - tool
    // - toolSize
    // TODO: ^ why?
    mToolsForbiddenReason.clear();

    requestContentPaint();
}

void ImageCanvas::centreView()
{
    centrePanes(false);
}

void ImageCanvas::zoomIn()
{
    CanvasPane *pane = currentPane();
    if (!pane)
        return;

    pane->setZoomLevel(pane->integerZoomLevel() + 1);
}

void ImageCanvas::zoomOut()
{
    CanvasPane *pane = currentPane();
    if (!pane)
        return;

    pane->setZoomLevel(pane->integerZoomLevel() - 1);
}

void ImageCanvas::copySelection()
{
    if (!mHasSelection)
        return;

    QClipboard *clipboard = QGuiApplication::clipboard();
    const QImage copiedImage = currentProjectImage()->copy(mSelectionArea);
    clipboard->setImage(copiedImage);
    mLastCopiedSelectionArea = mSelectionArea;
    mLastCopiedSelectionContents = copiedImage;
}

void ImageCanvas::paste()
{
    qCDebug(lcImageCanvasSelection) << "pasting selection from clipboard";

    QClipboard *clipboard = QGuiApplication::clipboard();
    QImage clipboardImage = clipboard->image();
    if (clipboardImage.isNull()) {
        qCDebug(lcImageCanvasSelection) << "Clipboard content is not an image; can't paste";
        return;
    }

    // If the user copied a section of the canvas and then the selection was lost (e.g. due to changing layers)
    // then we want to paste that image into the same area.
    // This is just an educated guess - it is possible that the user copied an identical image
    // from outside the application and pasted it in, but... it's not a big deal.
    const bool wasLastCopiedImageFromCanvas = clipboardImage == mLastCopiedSelectionContents;
    // If the user didn't copy from the canvas, just use an empty rect so that it falls back to using
    // the image's size at the top left of the canvas.
    QRect pastedArea = wasLastCopiedImageFromCanvas ? mLastCopiedSelectionArea : QRect();
    const bool fromExternalSource = !mHasSelection && !wasLastCopiedImageFromCanvas;

    clearOrConfirmSelection();

    setTool(SelectionTool);

    const QSize adjustedSize(qMin(clipboardImage.width(), mProject->widthInPixels()),
        qMin(clipboardImage.height(), mProject->heightInPixels()));
    if (fromExternalSource) {
        // If the paste was copied from an external source, we just paste it at 0, 0.
        pastedArea = QRect(0, 0, adjustedSize.width(), adjustedSize.height());
    }
    // Crop the clipboard image if it's larger than the canvas,
    if (adjustedSize != clipboardImage.size())
        clipboardImage = clipboardImage.copy(pastedArea);

    mProject->beginMacro(QLatin1String("PasteCommand"));
    mProject->addChange(new PasteImageCanvasCommand(this, currentLayerIndex(), clipboardImage, pastedArea.topLeft()));
    mProject->endMacro();

    // Setting a selection area is only done when a paste is first created,
    // not when it's redone, so we do it here instead of in the command.
    setSelectionFromPaste(true);
    qCDebug(lcImageCanvasSelection) << "setting selection contents to clipboard image with area" << pastedArea;
    mSelectionContents = clipboardImage;

    setSelectionArea(pastedArea);

    // This part is also important, as it ensures that beginSelectionMove()
    // doesn't overwrite the paste contents.
    mSelectionAreaBeforeFirstModification = mSelectionArea;
    setLastSelectionModification(SelectionPaste);

    // moveSelectionArea() does this for us when we're moving, but for the initial
    // paste, we must do it ourselves.
    updateSelectionPreviewImage(SelectionPaste);

    requestContentPaint();
}

void ImageCanvas::deleteSelectionOrContents()
{
    mProject->beginMacro(QLatin1String("DeleteSelection"));
    const QRect deletionArea = mHasSelection ? mSelectionArea : mProject->bounds();
    mProject->addChange(new DeleteImageCanvasSelectionCommand(this, currentLayerIndex(), deletionArea));
    mProject->endMacro();
    clearSelection();
}

void ImageCanvas::selectAll()
{
    if (mTool == SelectionTool) {
        clearOrConfirmSelection();
    } else {
        setTool(SelectionTool);
    }

    setSelectionArea(QRect(0, 0, mProject->widthInPixels(), mProject->heightInPixels()));
}

void ImageCanvas::flipSelection(Qt::Orientation orientation)
{
    if (!mHasSelection)
        return;

    // Just like mspaint, flipping a pasted selection has no effect on the undo stack -
    // undoing will simply remove the pasted selection and its contents.
    if (!mIsSelectionFromPaste) {
        // TODO: need to prevent the selection from being cleared here
        mProject->beginMacro(QLatin1String("FlipSelection"));
        mProject->addChange(new FlipImageCanvasSelectionCommand(this, mSelectionArea, orientation));
        mProject->endMacro();
    } else {
        mSelectionContents = mSelectionContents.mirrored(orientation == Qt::Horizontal, orientation == Qt::Vertical);
        updateSelectionPreviewImage(SelectionFlip);
        requestContentPaint();
    }
}

void ImageCanvas::rotateSelection(int angle)
{
    qCDebug(lcImageCanvasSelection) << "rotating selection area" << mSelectionArea << angle << "by degrees";

    if (!mHasSelection)
        return;

    bool isFirstModification = false;
    if (mSelectionAreaBeforeFirstModification.isNull()) {
        mSelectionAreaBeforeFirstModification = mSelectionArea;
        isFirstModification = true;
    }

    QRect rotatedArea;
    // Only use the project's image the first time; for every consecutive rotation,
    // do the rotation on a fully transparent image and then paint it onto that.
    // This avoids contents that are under the selection as its rotated being picked up
    // and becoming part of the selection (rotateSelectionTransparentBackground() tests this).
    if (isFirstModification) {
        const QImage image = *imageForLayerAt(currentLayerIndex());
        mSelectionContents = ImageUtils::rotateAreaWithinImage(image, mSelectionArea, angle, rotatedArea);
    } else {
        QImage image = ImageUtils::filledImage(mProject->size());
        QPainter painter(&image);
        painter.drawImage(mSelectionArea, mSelectionContents);
        mSelectionContents = ImageUtils::rotateAreaWithinImage(image, mSelectionArea, angle, rotatedArea);
    }

    Q_ASSERT(mHasSelection);
    setSelectionArea(rotatedArea);
    mLastValidSelectionArea = mSelectionArea;

    setLastSelectionModification(SelectionRotate);

    updateSelectionPreviewImage(SelectionRotate);
    requestContentPaint();
}

// How we do HSL modifications:
//
// We apply the HSL modification directly on the selection contents,
// just as we do for e.g. rotation. This is easier than having a separate,
// intermediate preview pane.
//
// Why these begin/end functions exist:
//
// If we only had modifySelectionHsl(), each cumulative HSL modification
// would be applied to the result of the last. The visible result of this is
// that it's not possible to move the saturation slider back and forth
// without losing detail in the image, for example.
// By keeping track of when the HSL modifications begin and end, we can
// ensure that all modifications are done on the original image.
//
// Also, no other modifications to the canvas are possible while
// the Hue/Saturation dialog is open, so we don't have to worry about conflict there.
void ImageCanvas::beginModifyingSelectionHsl()
{
    if (!mHasSelection) {
        qWarning() << "Can't modify HSL without a selection";
        return;
    }

    if (!mSelectionContentsBeforeImageAdjustment.isNull()) {
        qWarning() << "Already modifying selection's HSL";
        return;
    }

    qCDebug(lcImageCanvasSelection) << "beginning modification of selection's HSL";

    if (mSelectionAreaBeforeFirstModification.isNull()) {
        mSelectionAreaBeforeFirstModification = mSelectionArea;
        mSelectionContents = currentProjectImage()->copy(mSelectionAreaBeforeFirstModification);
    }

    // Store the original selection contents before we start modifying it
    // so that each modification is done on a copy of the contents instead of the original contents.
    mSelectionContentsBeforeImageAdjustment = mSelectionContents;
    mLastSelectionModificationBeforeImageAdjustment = mLastSelectionModification;
    emit adjustingImageChanged();
}

void ImageCanvas::modifySelectionHsl(qreal hue, qreal saturation, qreal lightness, qreal alpha,
    AlphaAdjustmentFlags alphaAdjustmentFlags)
{
    if (!isAdjustingImage()) {
        qWarning() << "Not adjusting an image; can't modify selection's HSL";
        return;
    }

    qCDebug(lcImageCanvasSelection).nospace() << "modifying HSL of selection"
        << mSelectionArea << " with h=" << hue << " s=" << saturation << " l=" << lightness << " a=" << alpha
        << "alpha flags=" << alphaAdjustmentFlags;

    // Copy the original so we don't just modify the result of the last adjustment (if any).
    mSelectionContents = mSelectionContentsBeforeImageAdjustment;

    ImageUtils::modifyHsl(mSelectionContents, hue, saturation, lightness, alpha, alphaAdjustmentFlags);

    // Set this so that the check in shouldDrawSelectionPreviewImage() evaluates to true.
    setLastSelectionModification(SelectionHsl);

    updateSelectionPreviewImage(SelectionHsl);
    requestContentPaint();
}

void ImageCanvas::endModifyingSelectionHsl(AdjustmentAction adjustmentAction)
{
    qCDebug(lcImageCanvasSelection) << "ended modification of selection's HSL";

    if (adjustmentAction == RollbackAdjustment) {
        mSelectionContents = mSelectionContentsBeforeImageAdjustment;
        setLastSelectionModification(mLastSelectionModificationBeforeImageAdjustment);
        updateSelectionPreviewImage(SelectionHsl);
        requestContentPaint();
    } else {
        // Commit the adjustments. We don't need to request a repaint
        // since nothing has changed since the last one.
        setLastSelectionModification(SelectionHsl);
    }

    mSelectionContentsBeforeImageAdjustment = QImage();
    emit adjustingImageChanged();
}

void ImageCanvas::addNote(const QPoint &newPosition, const QString &newText)
{
    const Note newNote(newPosition, newText);
    if (mProject->notes().contains(newNote)) {
        error(tr("Note at position %1, %2 with text \"%3\" already exists")
            .arg(QString::number(newPosition.x())).arg(QString::number(newPosition.y())).arg(newText));
        return;
    }

    mProject->beginMacro(QLatin1String("AddNote"));
    mProject->addChange(new AddNoteCommand(mProject, newNote));
    mProject->endMacro();

    // The update for these note commands happens in onNotesChanged.
}

void ImageCanvas::modifyNote(int noteIndex, const QPoint &newPosition, const QString &newText)
{
    if (!mProject->isValidNoteIndex(noteIndex)) {
        // Should not be possible for the user to trigger this, so it's not a user-facing error.
        qWarning() << "Cannot modify note at index" << noteIndex << "as it's not a valid index";
        return;
    }

    Note oldNote = mProject->notes().at(noteIndex);
    if (newPosition == oldNote.position() && newText == oldNote.text()) {
        // Nothing changed.
        return;
    }

    const Note newNote(newPosition, newText);
    mProject->beginMacro(QLatin1String("ChangeNote"));
    mProject->addChange(new ChangeNoteCommand(mProject, noteIndex, oldNote, newNote));
    mProject->endMacro();
}

void ImageCanvas::removeNote(int noteIndex)
{
    if (!mProject->isValidNoteIndex(noteIndex)) {
        // Should not be possible for the user to trigger this, so it's not a user-facing error.
        qWarning() << "Cannot remove note at index" << noteIndex << "as it's not a valid index";
        return;
    }

    const Note note = mProject->notes().at(noteIndex);
    mProject->beginMacro(QLatin1String("DeleteNote"));
    mProject->addChange(new DeleteNoteCommand(mProject, note));
    mProject->endMacro();
}

void ImageCanvas::addSelectedColoursToTexturedFillSwatch()
{
    if (!mHasSelection)
        return;

    // Since this operation is blocking, we have to make it quite limited in the size of selections it allows.
    static const int maxSelectionSize = 256;
    if (mSelectionArea.width() * mSelectionArea.height() > maxSelectionSize * maxSelectionSize) {
        error(tr("Too many pixels selected: %1x%2 exceeds limit of %3/%4.")
            .arg(mSelectionArea.width()).arg(mSelectionArea.height()).arg(maxSelectionSize).arg(maxSelectionSize));
        return;
    }

    QVector<QColor> uniqueColours;
    QVector<qreal> probabilities;
    static const int maxUniqueColours = 100;
    // If the user only selected an area without doing modifications like moving or rotating,
    // then mSelectionContents will be invalid. I can't remember if that's by design or not,
    // so just get the contents manually here.
    const QImage selectionContents = currentProjectImage()->copy(mSelectionArea);
    const ImageUtils::FindUniqueColoursResult result = ImageUtils::findUniqueColoursAndProbabilities(
        selectionContents, maxUniqueColours, uniqueColours, probabilities);
    if (result == ImageUtils::MaximumUniqueColoursExceeded) {
        emit errorOccurred(tr("Too many unique colours selected: the maximum is %1 colours.")
            .arg(maxUniqueColours));
        return;
    }

    qCDebug(lcImageCanvas) << "adding" << uniqueColours << "unique colours from selection to textured fill swatch";
    mTexturedFillParameters.swatch()->addColoursWithProbabilities(uniqueColours, probabilities);
}

void ImageCanvas::cycleFillTools()
{
    setTool(mLastFillToolUsed == FillTool ? TexturedFillTool : FillTool);
}

ImageCanvas::PixelCandidateData ImageCanvas::penEraserPixelCandidates(Tool tool) const
{
    PixelCandidateData candidateData;

    QPoint topLeft(qRound(mCursorSceneFX - mToolSize / 2.0), qRound(mCursorSceneFY - mToolSize / 2.0));
    topLeft = clampToImageBounds(topLeft);
    QPoint bottomRight(qRound(mCursorSceneFX + mToolSize / 2.0), qRound(mCursorSceneFY + mToolSize / 2.0));
    bottomRight = clampToImageBounds(bottomRight);
    QPoint scenePos(topLeft);
    for (; scenePos.y() < bottomRight.y(); ++scenePos.ry()) {
        for (scenePos.rx() = topLeft.x(); scenePos.x() < bottomRight.x(); ++scenePos.rx()) {
            const QColor previousColour = currentProjectImage()->pixelColor(scenePos);
            // Let the pen tool draw over the same colour, as the line tool requires
            // a press point to start from, which we don't get if we make this a no-op.
            if (tool == PenTool || (tool == EraserTool && previousColour != QColor(Qt::transparent))) {
                candidateData.scenePositions.append(scenePos);
                candidateData.previousColours.append(previousColour);
            }
        }
    }

    return candidateData;
}

QImage ImageCanvas::fillPixels() const
{
    const QPoint scenePos = QPoint(mCursorSceneX, mCursorSceneY);
    if (!isWithinImage(scenePos))
        return QImage();

    const QColor previousColour = currentProjectImage()->pixelColor(scenePos);
    return imagePixelFloodFill(currentProjectImage(), scenePos, previousColour, penColour());
}

QImage ImageCanvas::greedyFillPixels() const
{
    const QPoint scenePos = QPoint(mCursorSceneX, mCursorSceneY);
    if (!isWithinImage(scenePos))
        return QImage();

    const QColor previousColour = currentProjectImage()->pixelColor(scenePos);
    return imageGreedyPixelFill(currentProjectImage(), scenePos, previousColour, penColour());
}

QImage ImageCanvas::texturedFillPixels() const
{
    const QPoint scenePos = QPoint(mCursorSceneX, mCursorSceneY);
    if (!isWithinImage(scenePos))
        return QImage();

    const QColor previousColour = currentProjectImage()->pixelColor(scenePos);
    return texturedFill(currentProjectImage(), scenePos, previousColour, penColour(), mTexturedFillParameters);
}

QImage ImageCanvas::greedyTexturedFillPixels() const
{
    const QPoint scenePos = QPoint(mCursorSceneX, mCursorSceneY);
    if (!isWithinImage(scenePos))
        return QImage();

    const QColor previousColour = currentProjectImage()->pixelColor(scenePos);
    return greedyTexturedFill(currentProjectImage(), scenePos, previousColour, penColour(), mTexturedFillParameters);
}

ImageCanvas::Tool ImageCanvas::effectiveTool() const
{
    if (mMouseButtonPressed != Qt::RightButton)
        return mTool;

    return mTool == PenTool ? penRightClickTool() : mTool;
}

ImageCanvas::Tool ImageCanvas::penRightClickTool() const
{
    if (mRightClickBehaviour == PenToolRightClickAppliesEraser)
        return EraserTool;

    if (mRightClickBehaviour == PenToolRightClickAppliesEyeDropper)
        return EyeDropperTool;

    return PenTool;
}

void ImageCanvas::applyCurrentTool()
{
    updateToolsForbidden();
    if (areToolsForbidden())
        return;

    switch (effectiveTool()) {
    case PenTool: {
        mProject->beginMacro(QLatin1String("PixelLineTool"));
        // Draw the line on top of what has already been painted using a special composition mode.
        // This ensures that e.g. a translucent red overwrites whatever pixels it
        // lies on, rather than blending with them.
        mProject->addChange(new ApplyPixelLineCommand(this, mProject->currentLayerIndex(), *currentProjectImage(), linePoint1(), linePoint2(),
            mPressScenePositionF, mLastPixelPenPressScenePositionF, QPainter::CompositionMode_Source));
        break;
    }
    case EyeDropperTool: {
        const QPoint scenePos = QPoint(mCursorSceneX, mCursorSceneY);
        if (isWithinImage(scenePos)) {
            setPenColourThroughEyedropper(currentProjectImage()->pixelColor(scenePos));
        }
        break;
    }
    case EraserTool: {
        mProject->beginMacro(QLatin1String("PixelEraserTool"));
        // Draw the line on top of what has already been painted using a special composition mode to erase pixels.
        mProject->addChange(new ApplyPixelLineCommand(this, mProject->currentLayerIndex(), *currentProjectImage(), linePoint1(), linePoint2(),
            mPressScenePositionF, mLastPixelPenPressScenePositionF, QPainter::CompositionMode_Clear));
        break;
    }
    case FillTool: {
        if (!mShiftPressed) {
            const QImage filledImage = fillPixels();
            if (filledImage.isNull())
                return;

            mProject->beginMacro(QLatin1String("PixelFillTool"));
            mProject->addChange(new ApplyPixelFillCommand(this, mProject->currentLayerIndex(),
                *currentProjectImage(), filledImage));
             mProject->endMacro();
        } else {
            const QImage filledImage = greedyFillPixels();
            if (filledImage.isNull())
                return;

            mProject->beginMacro(QLatin1String("GreedyPixelFillTool"));
            mProject->addChange(new ApplyGreedyPixelFillCommand(this, mProject->currentLayerIndex(),
                *currentProjectImage(), filledImage));
             mProject->endMacro();
        }
        break;
    }
    case TexturedFillTool: {
        if (mTexturedFillParameters.type() == TexturedFillParameters::SwatchFillType
                && !mTexturedFillParameters.swatch()->hasNonZeroProbabilitySum()) {
            error(tr("Cannot use textured swatch fill without swatch colours or at least one non-zero swatch colour probability"));
            return;
        }

        if (!mShiftPressed) {
            const QImage filledImage = texturedFillPixels();
            if (filledImage.isNull())
                return;

            mProject->beginMacro(QLatin1String("PixelTexturedFillTool"));
            mProject->addChange(new ApplyPixelFillCommand(this, mProject->currentLayerIndex(),
                *currentProjectImage(), filledImage));
             mProject->endMacro();
        } else {
            const QImage filledImage = greedyTexturedFillPixels();
            if (filledImage.isNull())
                return;

            mProject->beginMacro(QLatin1String("GreedyPixelTexturedFillTool"));
            mProject->addChange(new ApplyGreedyPixelFillCommand(this, mProject->currentLayerIndex(),
                *currentProjectImage(), filledImage));
             mProject->endMacro();
        }
        break;
    }
    case NoteTool: {
        if (mPressedNoteIndex == -1) {
            if (isCursorWithinProjectBounds()) {
                emit noteCreationRequested();
            } else {
                error(tr("Notes must be within the image boundaries."));
                return;
            }
        }
    }
    default:
        break;
    }
}

// This function actually operates on the image.
void ImageCanvas::applyPixelPenTool(int layerIndex, const QPoint &scenePos, const QColor &colour, bool markAsLastRelease)
{
    imageForLayerAt(layerIndex)->setPixelColor(scenePos, colour);
    if (markAsLastRelease)
        mLastPixelPenPressScenePositionF = scenePos;
    requestContentPaint();
}

void ImageCanvas::applyPixelLineTool(int layerIndex, const QImage &lineImage, const QRect &lineRect,
    const QPointF &lastPixelPenReleaseScenePosition)
{
    mLastPixelPenPressScenePositionF = lastPixelPenReleaseScenePosition;
    QPainter painter(imageForLayerAt(layerIndex));
    painter.setCompositionMode(QPainter::CompositionMode_Source);
    painter.drawImage(lineRect, lineImage);
    requestContentPaint();
}

void ImageCanvas::paintImageOntoPortionOfImage(int layerIndex, const QRect &portion, const QImage &replacementImage)
{
    QImage *image = imageForLayerAt(layerIndex);
    *image = ImageUtils::paintImageOntoPortionOfImage(*image, portion, replacementImage);
    requestContentPaint();
}

void ImageCanvas::replacePortionOfImage(int layerIndex, const QRect &portion, const QImage &replacementImage)
{
    QImage *image = imageForLayerAt(layerIndex);
    *image = ImageUtils::replacePortionOfImage(*image, portion, replacementImage);
    requestContentPaint();
}

void ImageCanvas::erasePortionOfImage(int layerIndex, const QRect &portion)
{
    QImage *image = imageForLayerAt(layerIndex);
    *image = ImageUtils::erasePortionOfImage(*image, portion);
    requestContentPaint();
}

void ImageCanvas::replaceImage(int layerIndex, const QImage &replacementImage)
{
    // TODO: could ImageCanvas just be a LayeredImageCanvas with one layer?
    QImage *image = imageForLayerAt(layerIndex);
    *image = replacementImage;
    requestContentPaint();
}

void ImageCanvas::doFlipSelection(int layerIndex, const QRect &area, Qt::Orientation orientation)
{
    const QImage flippedImagePortion = currentProjectImage()->copy(area)
        .mirrored(orientation == Qt::Horizontal, orientation == Qt::Vertical);
    erasePortionOfImage(layerIndex, area);
    paintImageOntoPortionOfImage(layerIndex, area, flippedImagePortion);
}

QRect ImageCanvas::doRotateSelection(int layerIndex, const QRect &area, int angle)
{
    QImage *image = imageForLayerAt(layerIndex);
    QRect rotatedArea;
    *image = ImageUtils::rotateAreaWithinImage(*image, area, angle, rotatedArea);
    // Only update the selection area when the commands are being created for the first time,
    // not when they're being undone and redone.
    if (mHasSelection)
        setSelectionArea(rotatedArea);
    requestContentPaint();
    return area.united(rotatedArea);
}

QPointF ImageCanvas::linePoint1() const
{
    return mLastPixelPenPressScenePositionF;
}

QPointF ImageCanvas::linePoint2() const
{
    return QPointF(mCursorSceneFX, mCursorSceneFY);
}

QRect ImageCanvas::normalisedLineRect(const QPointF &point1, const QPointF &point2) const
{
    // sqrt(2) is the ratio between the hypotenuse of a square and its side;
    // a simplification of Pythagoras’ theorem.
    // The bounds could be tighter by taking into account the specific rotation of the brush,
    // but the sqrt(2) ensures it is big enough for any rotation.
    const int margin = qCeil(M_SQRT2 * mToolSize / 2.0) + 1;
    return QRect(point1.toPoint(), point2.toPoint()).normalized()
            .marginsAdded({margin, margin, margin, margin});
}

void ImageCanvas::updateCursorPos(const QPoint &eventPos)
{
    setCursorX(eventPos.x());
    setCursorY(eventPos.y());
    // Don't change current panes if panning, as the mouse position should
    // be allowed to go outside of the original pane.
    if (!isPanning()) {
        setCurrentPane(hoveredPane(eventPos));
    }

    const int firstPaneWidth = paneWidth(0);
    const bool inFirstPane = hoveredPane(eventPos) == &mFirstPane;
    mCursorPaneX = eventPos.x() - (!inFirstPane ? firstPaneWidth : 0);
    mCursorPaneY = eventPos.y();

    if (!mProject->hasLoaded()) {
        mCursorSceneFX = -1;
        mCursorSceneFY = -1;
        setCursorScenePos(QPoint(-1, -1));
        // We could do this once at the beginning of the function, but we
        // try to avoid unnecessary property changes.
        setCursorPixelColour(QColor(Qt::black));
        return;
    }

    // We need the position as floating point numbers so that pen sizes > 1 work properly.
    mCursorSceneFX = qreal(mCursorPaneX - mCurrentPane->integerOffset().x()) / mCurrentPane->integerZoomLevel();
    mCursorSceneFY = qreal(mCursorPaneY - mCurrentPane->integerOffset().y()) / mCurrentPane->integerZoomLevel();

    const int oldCursorSceneX = mCursorSceneX;
    const int oldCursorSceneY = mCursorSceneY;
    setCursorScenePos(QPoint(mCursorSceneFX, mCursorSceneFY));

    if (!isCursorWithinProjectBounds()
        // The cached contents can be null for some reason during tests; probably because
        // the canvas gets events before it has rendered. No big deal, it wouldn't be visible yet anyway.
        || mCachedContentImage.isNull()) {
        setCursorPixelColour(QColor(Qt::black));
    } else {
        const QPoint cursorScenePos = QPoint(mCursorSceneX, mCursorSceneY);
        setCursorPixelColour(mCachedContentImage.pixelColor(cursorScenePos));
    }

    qCDebug(lcImageCanvasCursorPos) << "mCursorX" << mCursorX << "mCursorY" << mCursorY
        << "mCursorSceneX" << mCursorSceneX << "mCursorSceneY" << mCursorSceneY;
}

bool ImageCanvas::isCursorWithinProjectBounds() const
{
    const QRect projectBounds(0, 0, mProject->widthInPixels(), mProject->heightInPixels());
    return projectBounds.contains(QPoint(mCursorSceneX, mCursorSceneY));
}

void ImageCanvas::updateVisibleSceneArea()
{
    int integerZoomLevel = mFirstPane.integerZoomLevel();

    mFirstPaneVisibleSceneArea = QRect(
        -mFirstPane.integerOffset().x() / integerZoomLevel,
        -mFirstPane.integerOffset().y() / integerZoomLevel,
        paneWidth(0) / integerZoomLevel,
        height() / integerZoomLevel);

    if (mSplitScreen) {
        integerZoomLevel = mSecondPane.integerZoomLevel();

        mSecondPaneVisibleSceneArea = QRect(
            -mSecondPane.integerOffset().x() / integerZoomLevel,
            -mSecondPane.integerOffset().y() / integerZoomLevel,
            paneWidth(1) / integerZoomLevel,
            height() / integerZoomLevel);
    }
}

void ImageCanvas::onLoadedChanged()
{
    qCDebug(lcImageCanvas) << "onLoadedChanged - mProject->hasLoaded():" << mProject->hasLoaded();

    if (mProject->hasLoaded()) {
        centrePanes();
    }

    updateWindowCursorShape();
}

void ImageCanvas::requestContentPaint()
{
    // It's nice to be able to debug where a paint request comes from;
    // that's the only reason that these functions are slots and the signal isn't
    // just emitted immediately instead.
    // Note that this function can be called for drawing _and_ e.g. panning, zooming, etc.
    emit contentPaintRequested(-1);
}

void ImageCanvas::requestPaneContentPaint(int paneIndex)
{
    emit contentPaintRequested(paneIndex);
}

void ImageCanvas::updateWindowCursorShape()
{
    if (!mProject)
        return;

    const bool overRuler = rulerAtCursorPos() != nullptr;

    // Do this check first since notes should go above guides.
    bool overNote = false;
    if (mTool == NoteTool && areNotesVisible() && !overRuler)
        overNote = noteIndexAtCursorPos() != -1;

    bool overGuide = false;
    if (areGuidesVisible() && !areGuidesLocked() && !overRuler && !overNote)
        overGuide = guideIndexAtCursorPos() != -1;

    updateToolsForbidden();

    // Hide the window's cursor when we're in the spotlight; otherwise, use the non-custom arrow cursor.
    const bool nothingOverUs = mProject->hasLoaded() && hasActiveFocus() /*&& !mModalPopupsOpen*/ && mContainsMouse;
    const bool splitterHovered = mSplitter.isEnabled() && mSplitter.isHovered();
    const bool overSelection = cursorOverSelection();
    const bool toolsForbidden = areToolsForbidden();
    setHasBlankCursor(nothingOverUs && !isPanning() && !splitterHovered && (!overSelection || (overSelection && mPotentiallySelecting))
        && !overNote && !overRuler && !overGuide && !toolsForbidden);

    Qt::CursorShape cursorShape = Qt::BlankCursor;
    if (!mHasBlankCursor) {
        if (isPanning()) {
            // If panning while space is pressed, the left mouse button is used, otherwise it's the middle mouse button.
            cursorShape = (mMouseButtonPressed == Qt::LeftButton || mMouseButtonPressed == Qt::MiddleButton) ? Qt::ClosedHandCursor : Qt::OpenHandCursor;
        } else if (overNote || overGuide) {
            cursorShape = mPressedGuideIndex != -1 || mPressedNoteIndex != -1 ? Qt::ClosedHandCursor : Qt::OpenHandCursor;
        } else if (overSelection) {
            cursorShape = Qt::SizeAllCursor;
        } else if (splitterHovered) {
            cursorShape = Qt::SplitHCursor;
        } else if (toolsForbidden && nothingOverUs) {
            cursorShape = Qt::ForbiddenCursor;
        } else {
            cursorShape = Qt::ArrowCursor;
        }
    }

    if (lcImageCanvasCursorShape().isDebugEnabled()) {
        qCDebug(lcImageCanvasCursorShape).nospace()
            << "Updating window cursor shape for " << objectName() << " ..."
            << "\n... mProject->hasLoaded() " << mProject->hasLoaded()
            << "\n........ hasActiveFocus() " << hasActiveFocus()
            << "\n.......... mContainsMouse " << mContainsMouse
            << "\n....... mPressedNoteIndex " << mPressedNoteIndex
            << "\n...... mPressedGuideIndex " << mPressedGuideIndex
            << "\n......... mHasBlankCursor " << mHasBlankCursor
            << " (nothingOverUs=" << nothingOverUs
            << " !isPanning()=" << !isPanning()
            << " !splitterHovered=" << !splitterHovered
            << " !overSelection=" << !overSelection
            << " !overNote=" << !overNote
            << " !overRuler=" << !overRuler
            << " !overGuide=" << !overGuide
            << " !toolsForbidden=" << !toolsForbidden << ")"
<<<<<<< HEAD
            << "\n............ cursor shape " << QDebug::toString(cursorShape);
=======
            << "\n............ cursor shape " << QtUtils::enumToString(cursorShape);
>>>>>>> 3b86d73e
    }

    if (window()) {
        window()->setCursor(QCursor(cursorShape));
    }
}

void ImageCanvas::onZoomLevelChanged()
{
    updateVisibleSceneArea();

    requestContentPaint();

    if (mGuidesVisible)
        emit guidesChanged();
}

void ImageCanvas::onPaneIntegerOffsetChanged()
{
    updateVisibleSceneArea();

    if (mGuidesVisible)
        emit guidesChanged();
}

void ImageCanvas::onPaneSizeChanged()
{
    updateVisibleSceneArea();

    if (mGuidesVisible)
        emit guidesChanged();
}

void ImageCanvas::error(const QString &message)
{
//    qWarning() << Q_FUNC_INFO << message;
    emit errorOccurred(message);
}

Qt::MouseButton ImageCanvas::effectivePressedMouseButton() const
{
    // For some tools, like the line tool, the mouse button won't be pressed at times,
    // so we take the last mouse button that was pressed.
    return mMouseButtonPressed == Qt::NoButton ? mLastMouseButtonPressed : mMouseButtonPressed;
}

QColor ImageCanvas::penColour() const
{
    // When using the right button we want to use the background colour.
    // For every other mouse button, use the foreground. This affects e.g. the line preview too.
    return effectivePressedMouseButton() == Qt::RightButton ? mPenBackgroundColour : mPenForegroundColour;
}

void ImageCanvas::setPenColourThroughEyedropper(const QColor &colour)
{
    const Qt::MouseButton pressedButton = effectivePressedMouseButton();
    const bool setForeground = pressedButton == Qt::LeftButton ||
        (pressedButton == Qt::RightButton && mRightClickBehaviour == PenToolRightClickAppliesEyeDropper);
    if (setForeground)
        setPenForegroundColour(colour);
    else
        setPenBackgroundColour(colour);
}

void ImageCanvas::setHasBlankCursor(bool hasBlankCursor)
{
    if (hasBlankCursor == mHasBlankCursor)
        return;

    mHasBlankCursor = hasBlankCursor;
    emit hasBlankCursorChanged();
}

void ImageCanvas::setCurrentPane(CanvasPane *pane)
{
    if (pane == mCurrentPane)
        return;

    mCurrentPane = pane;
    mCurrentPaneIndex = (pane == &mSecondPane ? 1 : 0);
    emit currentPaneChanged();
}

CanvasPane *ImageCanvas::hoveredPane(const QPoint &pos)
{
    // Can only hover the first pane if there's only one screen.
    if (!mSplitScreen)
        return &mFirstPane;

    // If we're creating or moving a selection, don't let the current pane be changed.
    if (mHasSelection && mMouseButtonPressed == Qt::LeftButton)
        return mCurrentPane;

    const int firstPaneWidth = paneWidth(0);
    return pos.x() <= firstPaneWidth ? &mFirstPane : &mSecondPane;
}

QPoint ImageCanvas::eventPosRelativeToCurrentPane(const QPoint &pos)
{
    if (!mCurrentPane || mCurrentPane == &mFirstPane) {
        return pos;
    }

    return pos - QPoint(paneWidth(1), 0);
}

void ImageCanvas::restoreToolBeforeAltPressed()
{
    setAltPressed(false);
    setTool(mToolBeforeAltPressed);
}

bool ImageCanvas::areToolsForbidden() const
{
    return !mToolsForbiddenReason.isEmpty();
}

QString ImageCanvas::toolsForbiddenReason() const
{
    return mToolsForbiddenReason;
}

void ImageCanvas::updateToolsForbidden()
{
    // See: https://github.com/mitchcurtis/slate/issues/2.
    // QPainter doesn't support drawing into an QImage whose format is QImage::Format_Indexed8.
    static const QString index8Reason =
        tr("Image cannot be edited because its format is indexed 8-bit, which does not support modification.");
    const bool is8Bit = mImageProject && mImageProject->image()->format() == QImage::Format_Indexed8;
    setToolsForbiddenReason(is8Bit ? index8Reason : QString());
}

void ImageCanvas::setToolsForbiddenReason(const QString &reason)
{
    if (reason == mToolsForbiddenReason)
        return;

    mToolsForbiddenReason = reason;
    emit toolsForbiddenChanged();
}

bool ImageCanvas::event(QEvent *event)
{
    // This allows us to handle the two-finger pinch zoom gesture on macOS trackpads, for example.
    if (mGesturesEnabled && event->type() == QEvent::NativeGesture) {
        QNativeGestureEvent *gestureEvent = static_cast<QNativeGestureEvent*>(event);
        if (gestureEvent->gestureType() == Qt::ZoomNativeGesture
                || gestureEvent->gestureType() == Qt::BeginNativeGesture
                || gestureEvent->gestureType() == Qt::EndNativeGesture) {
            if (!qFuzzyIsNull(gestureEvent->value())) {
                mCurrentPane->setSceneCentered(false);

                // Zooming is a bit slow without this.
                static const qreal minZoomFactor = 3.0;
                static const qreal maxZoomFactor = 10.0;

                // Apply an easing curve to make zooming faster the more zoomed-in we are.
                const qreal percentageOfMaxZoomLevel = mCurrentPane->zoomLevel() / mCurrentPane->maxZoomLevel();
                const QEasingCurve zoomCurve(QEasingCurve::OutQuart);
                const qreal scaledZoomFactor = qMax(minZoomFactor, zoomCurve.valueForProgress(percentageOfMaxZoomLevel) * maxZoomFactor);

                const qreal zoomAmount = gestureEvent->value() * scaledZoomFactor;
                const qreal newZoom = mCurrentPane->zoomLevel() + zoomAmount;
                applyZoom(newZoom, gestureEvent->position().toPoint());
            }
            return true;
        }
    }

    return QQuickItem::event(event);
}

void ImageCanvas::applyZoom(qreal newZoomLevel, const QPoint &origin)
{
    const qreal oldZoomLevel = qreal(mCurrentPane->integerZoomLevel());

    mCurrentPane->setZoomLevel(newZoomLevel);

    // From: http://stackoverflow.com/a/38302057/904422
    const QPoint relativeEventPos = eventPosRelativeToCurrentPane(origin);
    // We still want to use integer zoom levels here; the real-based zoom level just allows
    // smaller changes in zoom level, rather than incrementing/decrementing by one every time
    // we get a wheel event.
    mCurrentPane->setIntegerOffset(relativeEventPos -
        qreal(mCurrentPane->integerZoomLevel()) / oldZoomLevel * (relativeEventPos - mCurrentPane->integerOffset()));
}

void ImageCanvas::wheelEvent(QWheelEvent *event)
{
    qCDebug(lcImageCanvasEvents) << "wheelEvent:" << event;

    if (!mProject->hasLoaded() || !mScrollZoom) {
        event->ignore();
        return;
    }

    // We set this here rather than in applyZoom() because the user should
    // probably be able to use the menu items to zoom in without the
    // centered scene setting being disrupted.
    mCurrentPane->setSceneCentered(false);

    const QPoint pixelDelta = event->pixelDelta();
    const QPoint angleDelta = event->angleDelta();

    if (!mGesturesEnabled) {
        // Wheel events zoom.
        qreal newZoomLevel = 0;
        if (!pixelDelta.isNull()) {
            const qreal zoomAmount = pixelDelta.y() * 0.01;
            newZoomLevel = mCurrentPane->zoomLevel() + zoomAmount;
        } else if (!angleDelta.isNull()) {
            const qreal zoomAmount = 1.0;
            newZoomLevel = mCurrentPane->zoomLevel() + (angleDelta.y() > 0 ? zoomAmount : -zoomAmount);
        }

        if (!qFuzzyIsNull(newZoomLevel))
            applyZoom(newZoomLevel, event->position().toPoint());
    } else {
        // Wheel events pan.
        if (pixelDelta.isNull())
            return;

        const QPointF panDistance(pixelDelta.x() * 0.1, pixelDelta.y() * 0.1);
        mCurrentPane->setOffset(mCurrentPane->offset() + panDistance);
        requestPaneContentPaint(mCurrentPaneIndex);
    }
}

void ImageCanvas::mousePressEvent(QMouseEvent *event)
{
    QQuickItem::mousePressEvent(event);

    // Is it possible to get a press without a hover enter? If so, we need this line.
    updateCursorPos(event->pos());

    if (!mProject->hasLoaded()) {
        qCDebug(lcImageCanvasEvents) << "mousePressEvent -" << event
            << "mCursorSceneFX:" << mCursorSceneFX << "mCursorSceneFY:" << mCursorSceneFY;
        return;
    }

    event->accept();

    setMouseButtonPressed(event->button());
    mLastMouseButtonPressed = mMouseButtonPressed;
    mPressPosition = event->pos();
    mPressScenePosition = QPoint(mCursorSceneX, mCursorSceneY);
    mPressScenePositionF = QPointF(mCursorSceneFX, mCursorSceneFY);
    mCurrentPaneOffsetBeforePress = mCurrentPane->integerOffset();
    setContainsMouse(true);

    qCDebug(lcImageCanvasEvents) << "mousePressEvent -" << event
        << "mPressPosition:" << mPressPosition
        << "mPressScenePosition:" << mPressScenePosition
        << "mCursorSceneFX:" << mCursorSceneFX << "mCursorSceneFY:" << mCursorSceneFY;

    if (!isPanning()) {
        if (mSplitter.isEnabled() && mouseOverSplitterHandle(event->pos())) {
            mSplitter.setPressed(true);
            return;
        }

        if (areRulersVisible() && areGuidesVisible()) {
            updatePressedRuler();
            if (mPressedRuler)
                return;

            if (!areGuidesLocked()) {
                updatePressedGuide();
                if (mPressedGuideIndex != -1) {
                    // A guide was just pressed.
                    updateWindowCursorShape();
                    return;
                }
            }
        }

        if (mNotesVisible && mTool == NoteTool) {
            updatePressedNote();
            if (mPressedNoteIndex != -1) {
                qCDebug(lcImageCanvasEvents) << "the note at index" << mPressedNoteIndex
                    << "was pressed - mNotePressOffset:" << mNotePressOffset;
                updateWindowCursorShape();
                return;
            }
        }

        if (!mShiftPressed && (mTool == PenTool || mTool == EraserTool)) {
            mLastPixelPenPressScenePositionF = mPressScenePositionF;
        }

        if (mTool != SelectionTool) {
            applyCurrentTool();
            return;
        }

        if (!cursorOverSelection()) {
            mPotentiallySelecting = true;
            updateSelectionArea();
        } else {
            // The user has just clicked the selection. We don't actually
            // move anything on press events; we wait until mouseMoveEvent()
            // and then start moving the selection and its contents.
            beginSelectionMove();
        }
    } else {
        updateWindowCursorShape();
    }
}

void ImageCanvas::mouseMoveEvent(QMouseEvent *event)
{
    qCDebug(lcImageCanvasEvents) << "mouseMoveEvent -" << event;
    QQuickItem::mouseMoveEvent(event);

    const QPointF oldCursorScenePosition = QPointF(mCursorSceneFX, mCursorSceneFY);
    updateCursorPos(event->pos());

    if (!mProject->hasLoaded())
        return;

    setContainsMouse(true);

    if (mMouseButtonPressed) {
        if (mSplitter.isEnabled() && mSplitter.isPressed()) {
            mSplitter.setPosition(mCursorX / width());
        } else if (mPressedRuler) {
            requestContentPaint();
            // Ensure that the guide being created is drawn.
            emit guidesChanged();
        } else if (mPressedGuideIndex != -1) {
            emit guidesChanged();
        } else if (mPressedNoteIndex != -1) {
            emit notesChanged();
        } else {
            if (!isPanning()) {
                if (mTool != SelectionTool) {
                    mPressScenePosition = QPoint(mCursorSceneX, mCursorSceneY);
                    mPressScenePositionF = QPointF(mCursorSceneFX, mCursorSceneFY);
                    if (!mShiftPressed) {
                        mLastPixelPenPressScenePositionF = oldCursorScenePosition;
                    }
                    applyCurrentTool();
                } else {
                    panWithSelectionIfAtEdge(SelectionPanMouseMovementReason);

                    updateOrMoveSelectionArea();
                }
            } else {
                // Panning.
                mCurrentPane->setSceneCentered(false);
                mCurrentPane->setIntegerOffset(mCurrentPaneOffsetBeforePress + (event->pos() - mPressPosition));
                requestPaneContentPaint(mCurrentPaneIndex);
            }
        }
    }
}

void ImageCanvas::mouseReleaseEvent(QMouseEvent *event)
{
    qCDebug(lcImageCanvasEvents) << "mouseReleaseEvent -" << event
         << "mCursorX:" << mCursorX << "mCursorY:" << mCursorY
         << "mCursorSceneFX:" << mCursorSceneFX << "mCursorSceneFY:" << mCursorSceneFY;
    QQuickItem::mouseReleaseEvent(event);

    updateCursorPos(event->pos());

    if (!mProject->hasLoaded())
        return;

    setMouseButtonPressed(Qt::NoButton);

    // Make sure we do this after the mouse button has been cleared
    // (as setSelectionArea() relies on this to accurately set mHasSelection),
    // but before the press position has been cleared (as
    // updateSelectionArea() needs that information).
    if (mTool == SelectionTool && !mPressedRuler) {
        if (!mMovingSelection) {
            if (mPotentiallySelecting) {
                // The mouse press that caused mPotentiallySelecting to be set to
                // true has now been accompanied by a release. If there was mouse movement
                // in between these two events, then we now have a selection.
                // Temporary note: this check used to be "if (!mHasMovedSelection) {"
                if (!mHasModifiedSelection) {
                    // We haven't moved the selection, meaning that there have been no
                    // changes to the canvas during this "event cycle".
                    if (mHasSelection) {
                        // Finish off the selection by including the last release event.
                        updateSelectionArea();
                        if (!mSelectionArea.size().isEmpty()) {
                            // As this selection is valid, store it. If this branch (or the one above it)
                            // doesn't get run, then the user was simply clicking outside of the selection
                            // in order to clear it.
                            mLastValidSelectionArea = mSelectionArea;
                        }
                    } else {
                        // There is no selection.
                        if (mIsSelectionFromPaste) {
                            // Pasting an image creates a selection, and clicking outside of that selection
                            // without moving it should apply the paste.
                            confirmPasteSelection();
                        } else {
                            // Since we hadn't done anything to the selection that we might have had
                            // before (that this event cycle is interrupting), releasing the mouse
                            // should cancel it.
                            clearSelection();
                        }
                    }
                } else {
                    // We have moved the selection since creating it, but we're not
                    // currently moving it, which means that the user just clicked outside of it,
                    // which means we clear it.
                    confirmSelectionModification();
                }
            }
        } else {
            // The selection is being moved.

            // mspaint and photoshop both exhibit the same behaviour here:
            // moving a selection several times and then undoing once will undo all movement.
            // It's for this reason that we don't create a move command here.
            // They handle rotation differently though: mspaint will undo all rotation since
            // the selection was created, whereas photoshop will only undo one rotation at a time.
            moveSelectionArea();
            setMovingSelection(false);
            if (!mSelectionArea.size().isEmpty())
                mLastValidSelectionArea = mSelectionArea;
        }
        mPotentiallySelecting = false;

        mSelectionEdgePanTimer.stop();
    }

    if (mProject->isComposingMacro()) {
        mProject->endMacro();
    }

    Ruler *hoveredRuler = rulerAtCursorPos();
    if (mPressedRuler && !hoveredRuler) {
        // A ruler was pressed but isn't hovered; create a new guide.
        addNewGuide();
    } else if (mPressedGuideIndex != -1) {
        // A guide was pressed.
        if (hoveredRuler) {
            if (hoveredRuler->orientation() == mProject->guides().at(mPressedGuideIndex).orientation()) {
                // A ruler wasn't pressed but a guide is, and now a ruler is hovered;
                // the user has dragged a guide onto a ruler with the correct orientation, so remove it.
                removeGuide();
            }
        } else {
            // No ruler was hovered, which means we were moving a guide.
            moveGuide();
        }

        mPressedGuideIndex = -1;
        updateWindowCursorShape();
    } else if (mPressedNoteIndex != -1) {
        if (event->button() == Qt::LeftButton) {
            // A note was dragged (regardless of whether it actually changed position).
            qCDebug(lcImageCanvasNotes) << "the note at index" << mPressedNoteIndex << "was dragged -"
                << "mCursorSceneFX:" << mCursorSceneFX << "mCursorSceneFY:" << mCursorSceneFY
                << "mNotePositionBeforePress:" << mNotePositionBeforePress
                << "mPressPosition:" << mPressPosition << "mPressScenePosition:" << mPressScenePosition
                << "mNotePressOffset:" << mNotePressOffset;

            const Note oldNote = mProject->notes().at(mPressedNoteIndex);
            const QString oldText = oldNote.text();
            const QPoint newPosition = QPoint(mCursorSceneX, mCursorSceneY) - mNotePressOffset;
            modifyNote(mPressedNoteIndex, newPosition, oldText);
        } else if (event->button() == Qt::RightButton) {
            emit noteContextMenuRequested(mPressedNoteIndex);
        }

        mPressedNoteIndex = -1;
        updateWindowCursorShape();
    }

    mPressPosition = QPoint(0, 0);
    mPressScenePosition = QPoint(0, 0);
    mCurrentPaneOffsetBeforePress = QPoint(0, 0);
    updateWindowCursorShape();
    mSplitter.setPressed(false);
    mPressedRuler = nullptr;
    mGuidePositionBeforePress = 0;
    mNotePositionBeforePress = QPoint(0, 0);
    mNotePressOffset = QPoint(0, 0);
}

void ImageCanvas::hoverEnterEvent(QHoverEvent *event)
{
    qCDebug(lcImageCanvasHoverEvents) << "hoverEnterEvent:" << event;
    QQuickItem::hoverEnterEvent(event);

    updateCursorPos(event->position().toPoint());

    setContainsMouse(true);

    if (!mProject->hasLoaded())
        return;
}

void ImageCanvas::hoverMoveEvent(QHoverEvent *event)
{
    qCDebug(lcImageCanvasHoverEvents) << "hoverMoveEvent:" << event->position();
    QQuickItem::hoverMoveEvent(event);

    updateCursorPos(event->position().toPoint());

    setContainsMouse(true);

    if (!mProject->hasLoaded())
        return;

    mSplitter.setHovered(mouseOverSplitterHandle(event->position().toPoint()));

    updateWindowCursorShape();

    if (mTool == PenTool && mShiftPressed)
        requestContentPaint();
}

void ImageCanvas::hoverLeaveEvent(QHoverEvent *event)
{
    qCDebug(lcImageCanvasHoverEvents) << "hoverLeaveEvent:" << event;
    QQuickItem::hoverLeaveEvent(event);

    setContainsMouse(false);
}

void ImageCanvas::keyPressEvent(QKeyEvent *event)
{
    qCDebug(lcImageCanvasEvents) << "keyPressEvent:" << event;
    QQuickItem::keyPressEvent(event);

    if (!mProject->hasLoaded())
        return;

    if (mHasSelection && !mMovingSelection && (event->key() >= Qt::Key_Left && event->key() <= Qt::Key_Down)) {
        switch (event->key()) {
        case Qt::Key_Left:
            moveSelectionAreaBy(QPoint(-1, 0));
            return;
        case Qt::Key_Right:
            moveSelectionAreaBy(QPoint(1, 0));
            return;
        case Qt::Key_Up:
            moveSelectionAreaBy(QPoint(0, -1));
            return;
        case Qt::Key_Down:
            moveSelectionAreaBy(QPoint(0, 1));
            return;
        }
    }

    if (event->isAutoRepeat())
        return;

    if (event->key() >= Qt::Key_1 && event->key() <= Qt::Key_6) {
        const int zeroBaseNumberPressed = event->key() - Qt::Key_1;
        Tool activatedTool = static_cast<ImageCanvas::Tool>(zeroBaseNumberPressed);
        if (activatedTool == TexturedFillTool) {
            // This is a bit hacky, but the TexturedFillTool can't be activated directly
            // with the number keys (it has to be cycled with the key used for the fill tool),
            // so we have to skip it here to ensure tools after it are activated correctly.
            activatedTool = static_cast<ImageCanvas::Tool>(zeroBaseNumberPressed + 1);
        }

        if (activatedTool == FillTool && (mTool == FillTool || mTool == TexturedFillTool)) {
            // If the tool was already one of the fill tools, select the next fill tool.
            cycleFillTools();
        } else {
            if (activatedTool != SelectionTool || (activatedTool == SelectionTool && supportsSelectionTool())) {
                // Don't set the selection tool if the canvas doesn't support it.
                setTool(activatedTool);
            }
        }
    } else if (event->key() == Qt::Key_Space) {
        mSpacePressed = true;
        updateWindowCursorShape();
    } else if (event->key() == Qt::Key_Escape && mHasSelection) {
        if (mLastSelectionModification != NoSelectionModification && mLastSelectionModification != SelectionPaste) {
            // We've modified the selection since creating it, so, like mspaint, escape confirms it.
            confirmSelectionModification();
        } else if (mIsSelectionFromPaste) {
            // Pressing escape to clear a pasted selection should apply that selection, like mspaint.
            confirmPasteSelection();
        } else {
            clearSelection();
        }
    } else if (event->modifiers().testFlag(Qt::AltModifier)) {
        setAltPressed(true);
        mToolBeforeAltPressed = mTool;
        setTool(EyeDropperTool);
    } else if (event->modifiers().testFlag(Qt::ShiftModifier)) {
        setShiftPressed(true);
    }
}

void ImageCanvas::keyReleaseEvent(QKeyEvent *event)
{
    qCDebug(lcImageCanvasEvents) << "keyReleaseEvent:" << event;
    QQuickItem::keyReleaseEvent(event);

    if (!mProject->hasLoaded())
        return;

    if (event->isAutoRepeat())
        return;

    if (event->key() == Qt::Key_Space) {
        mSpacePressed = false;
        updateWindowCursorShape();
    } else if (mAltPressed && (event->key() == Qt::Key_Alt || event->modifiers().testFlag(Qt::AltModifier))) {
        restoreToolBeforeAltPressed();
    } else if (event->key() == Qt::Key_Shift || event->modifiers().testFlag(Qt::ShiftModifier)) {
        setShiftPressed(false);
    }
}

void ImageCanvas::focusInEvent(QFocusEvent *event)
{
    qCDebug(lcImageCanvasFocusEvents) << "focusInEvent:" << event;
    QQuickItem::focusInEvent(event);

    // When alt-tabbing away from and back to our window, we'd previously
    // just call updateWindowCursorShape(). However, that alone isn't enough,
    // as hoverLeaveEvent() calls setContainsMouse(false), which gets called
    // when when the window loses focus.
    // So, we check the position of the mouse manually and set it ourselves
    // when the window regains focus.
    setContainsMouse(contains(mapFromGlobal(QCursor::pos())));
}

void ImageCanvas::focusOutEvent(QFocusEvent *event)
{
    qCDebug(lcImageCanvasFocusEvents) << "focusOutEvent:" << event;
    QQuickItem::focusOutEvent(event);

    // The alt-to-eyedrop feature is meant to be temporary,
    // so it should restore the previous tool if focus is taken away.
    if (mAltPressed) {
        restoreToolBeforeAltPressed();
    }

    // When e.g. a dialog opens, we shouldn't keep drawing the line preview.
    setShiftPressed(false);

    updateWindowCursorShape();
}

void ImageCanvas::timerEvent(QTimerEvent *event)
{
    if (event->timerId() != mSelectionEdgePanTimer.timerId()) {
        QQuickItem::timerEvent(event);
        return;
    }

    panWithSelectionIfAtEdge(SelectionPanTimerReason);
}

void ImageCanvas::undo()
{
    qCDebug(lcImageCanvasUndo) << "about to undo";

    if (mHasSelection && !mIsSelectionFromPaste) {
        if (mLastSelectionModification != NoSelectionModification) {
            qCDebug(lcImageCanvasSelection) << "Undo activated while a selection that has previously been modified is active;"
                << "confirming selection to create undo command, and then instantly undoing it";

            // Create a move command so that the undo can be redone...
            confirmSelectionModification();
            // ... and then immediately undo it. This is weird, but it has
            // to be done this way, because we want to behave like mspsaint, where pressing Ctrl+Z
            // with a modified selection will undo *all* modifications done to the selection since it was created.
            // Since we have special undo behaviour, we can't use the undo framework for all of it, and so
            // we store the temporary state in mSelectionContents (which is displayed via mSelectionPreviewImage).
            // See the undo shortcut in Shortcuts.qml for more info.
            mProject->undoStack()->undo();
//            requestContentPaint();
        } else {
            // Nothing was ever modified, and this isn't a paste, so we can simply clear the selection.
            qCDebug(lcImageCanvasSelection) << "Overriding undo shortcut to cancel selection that hadn't been modified";
            clearSelection();
        }
    } else {
        /*
            This is hacky, but I can't find another way to do it.
            The problem is tested by undoAfterMovedPaste() - for reasons I can't remember,
            we create a ModifyImageCanvasSelectionCommand after a PasteImageCanvasCommand
            when e.g. moving a pasted image. When undoing, we accordingly need to undo
            both commands.

            A better way of doing this would be to make the ModifyImageCanvasSelectionCommand
            a child of the PasteImageCanvasCommand, but since it's possible to have a paste
            without e.g. a move afterwards, we can't know whether or not we should parent it
            at the time of its creation. It's also not possible to modify commands that are in
            the stack (see QUndoStack::command() function docs).

            I would prefer to get the last two commands and dynamic_cast them, but since we're
            using macros (again, I can't remember why, but stuff breaks without it), the commands
            that are returned are plain QUndoCommand objects, so we lose access to the
            actual commands.
        */
        auto undoStack = mProject->undoStack();
        const int count = undoStack->count();
        if (count >= 2) {
            const QString lastText = undoStack->text(count - 1);
            const QString secondLastText = undoStack->text(count - 2);
            if (lastText == "ModifySelection" && secondLastText == "PasteCommand")
                undoStack->undo();
        }

        undoStack->undo();
    }
}<|MERGE_RESOLUTION|>--- conflicted
+++ resolved
@@ -2604,11 +2604,7 @@
             << " !overRuler=" << !overRuler
             << " !overGuide=" << !overGuide
             << " !toolsForbidden=" << !toolsForbidden << ")"
-<<<<<<< HEAD
-            << "\n............ cursor shape " << QDebug::toString(cursorShape);
-=======
-            << "\n............ cursor shape " << QtUtils::enumToString(cursorShape);
->>>>>>> 3b86d73e
+            << "\n............ cursor shape " << QtUtils::toString(cursorShape);
     }
 
     if (window()) {
