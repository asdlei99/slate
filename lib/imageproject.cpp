/*
    Copyright 2020, Mitch Curtis

    This file is part of Slate.

    Slate is free software: you can redistribute it and/or modify
    it under the terms of the GNU General Public License as published by
    the Free Software Foundation, either version 3 of the License, or
    (at your option) any later version.

    Slate is distributed in the hope that it will be useful,
    but WITHOUT ANY WARRANTY; without even the implied warranty of
    MERCHANTABILITY or FITNESS FOR A PARTICULAR PURPOSE.  See the
    GNU General Public License for more details.

    You should have received a copy of the GNU General Public License
    along with Slate. If not, see <http://www.gnu.org/licenses/>.
*/

#include "imageproject.h"

#include "changeimagecanvassizecommand.h"
#include "changeimagesizecommand.h"
#include "utils.h"

Q_LOGGING_CATEGORY(lcImageProjectLivePreview, "app.imageproject.livepreview")
Q_LOGGING_CATEGORY(lcResize, "app.imageproject.resize")

ImageProject::ImageProject() :
    mAnimationHelper(this, &mAnimationSystem, &mUsingAnimation)
{
    setObjectName(QLatin1String("imageProject"));
    qCDebug(lcProjectLifecycle) << "constructing" << this;
}

ImageProject::~ImageProject()
{
    qCDebug(lcProjectLifecycle) << "destructing" << this;
}

QSize ImageProject::size() const
{
    return !mImage.isNull() ? mImage.size() : QSize();
}

void ImageProject::setSize(const QSize &newSize)
{
    if (newSize == size())
        return;

    beginMacro(QLatin1String("ChangeCanvasSize"));
    addChange(new ChangeImageCanvasSizeCommand(this, mImage, mImage.copy(0, 0, newSize.width(), newSize.height())));
    endMacro();
}

int ImageProject::widthInPixels() const
{
    return !mImage.isNull() ? mImage.width() : 0;
}

int ImageProject::heightInPixels() const
{
    return !mImage.isNull() ? mImage.height() : 0;
}

QRect ImageProject::bounds() const
{
    const QSize ourSize(size());
    return QRect(0, 0, ourSize.width(), ourSize.height());
}

void ImageProject::createNew(int imageWidth, int imageHeight, bool transparentBackground)
{
    if (hasLoaded()) {
        close();
    }

    if (mImageUrl.isEmpty()) {
        // Not using an existing image, so we must create one.
        mImageUrl = createTemporaryImage(imageWidth, imageHeight, transparentBackground ? Qt::transparent : Qt::white);
        if (!mImageUrl.isValid()) {
            return;
        }
    }

    qCDebug(lcProject) << "creating new project:"
        << "imageWidth =" << imageWidth
        << "imageHeight =" << imageHeight
        << "imageUrl =" << mImageUrl;

    Q_ASSERT(mUndoStack.count() == 0);
    Q_ASSERT(mImage.isNull());

    mImage = QImage(mImageUrl.toLocalFile());

    setUrl(QUrl());
    setNewProject(true);
    emit projectCreated();

    qCDebug(lcProject) << "finished creating new project";
}

void ImageProject::beginLivePreview()
{
    qCDebug(lcImageProjectLivePreview) << "beginLivePreview called";

    if (mLivePreviewActive) {
        qWarning() << "Live preview already active";
        return;
    }

    // We could do this stuff lazily (when the first modification is made),
    // but it's better to have any delay from copying happen when
    // the dialog opens instead of as the sliders etc. are being interacted with.

    mImageBeforeLivePreview = mImage;

    mLivePreviewActive = true;

    // Note that mCurrentLivePreviewModification isn't set yet; that happens
    // when the first modification is made.
}

void ImageProject::makeLivePreviewModification(LivePreviewModification modification, const QImage &newImage)
{
    qCDebug(lcImageProjectLivePreview) << "makeLivePreviewModification called with modification" << modification;

    if (warnIfLivePreviewNotActive(QLatin1String("make live preview modification")))
        return;

    if (mCurrentLivePreviewModification == LivePreviewModification::None)
        mCurrentLivePreviewModification = modification;

    if (modification != mCurrentLivePreviewModification) {
        qWarning() << "Cannot make live preview modification" << modification << "as it is different"
            << "to the current modification of" << mCurrentLivePreviewModification;
        return;
    }

    mImage = newImage;

    // Let the canvas know that it should repaint.
    emit contentsModified();
}

void ImageProject::endLivePreview(LivePreviewModificationAction modificationAction)
{
    qCDebug(lcImageProjectLivePreview) << "endLivePreview called with modificationAction" << modificationAction;

    if (!mLivePreviewActive) {
        qWarning() << "Can't end live preview as it isn't active";
        return;
    }

    auto cleanup = [&](){
        mImageBeforeLivePreview = QImage();
        mLivePreviewActive = false;
    };

    if (mCurrentLivePreviewModification == LivePreviewModification::None) {
        // A dialog was opened but no changes were made.
        cleanup();
        return;
    }

    if (modificationAction == CommitModificaton) {
        // The dialog was accepted.
        switch (mCurrentLivePreviewModification) {
        case LivePreviewModification::Resize:
            beginMacro(QLatin1String("ChangeImageSize"));
            addChange(new ChangeImageSizeCommand(this, mImageBeforeLivePreview, mImage));
            endMacro();
            break;
        // Image projects currently don't support moving contents.
        case LivePreviewModification::MoveContents:
            qFatal("mCurrentLivePreviewModification is %s, which isn't supported by ImageProject",
                qPrintable(Utils::toString(mCurrentLivePreviewModification)));
            break;
        case LivePreviewModification::None:
            qFatal("mCurrentLivePreviewModification is LivePreviewModification::None where it shouldn't be");
            break;
        }
    } else {
        // The dialog was cancelled.
        mImage = mImageBeforeLivePreview;

        // The canvas needs to repaint if the dialog was cancelled, since
        // we're modifying the contents directly.
        emit contentsModified();
    }

    cleanup();
}

void ImageProject::doLoad(const QUrl &url)
{
    mUsingTempImage = false;

    mImage = QImage(url.toLocalFile());
    if (mImage.isNull()) {
        error(QString::fromLatin1("Failed to open project's image at %1").arg(url.toLocalFile()));
        return;
    }

    setUrl(url);
    emit projectLoaded();
}

void ImageProject::doClose()
{
    mImage = QImage();
    mImageUrl = QUrl();
    mUsingTempImage = false;
    mUsingAnimation = false;
    mHasUsedAnimation = false;
    mAnimationSystem.reset();
    emit projectClosed();
}

bool ImageProject::doSaveAs(const QUrl &url)
{
    const QString filePath = url.toLocalFile();
    const QFileInfo projectSaveFileInfo(filePath);
    if (mTempDir.isValid()) {
        if (projectSaveFileInfo.dir().path() == mTempDir.path()) {
            error(QLatin1String("Cannot save project in internal temporary directory"));
            return false;
        }
    }

    if (mImage.isNull()) {
        error(QString::fromLatin1("Failed to save project: image is null"));
        return false;
    }

    if (!mImage.save(filePath)) {
        error(QString::fromLatin1("Failed to save project's image to %1").arg(filePath));
        return false;
    }

    mUsingTempImage = false;

    if (mFromNew) {
        // The project was successfully saved, so it can now save
        // to the same URL by default from now on.
        setNewProject(false);
    }
    setUrl(url);
    mUndoStack.setClean();
    mHadUnsavedChangesBeforeMacroBegan = false;
    return true;
}

void ImageProject::resize(int width, int height, bool smooth)
{
    qCDebug(lcResize) << "resize called with width" << width
        << "height" << height << "smooth" << smooth;

    if (warnIfLivePreviewNotActive(QLatin1String("move contents")))
        return;

    const QSize newSize(width, height);
    if (newSize == size())
        return;

<<<<<<< HEAD
    beginMacro(QLatin1String("ChangeImageSize"));
    const auto transformation = smooth ? Qt::SmoothTransformation : Qt::FastTransformation;
    const QImage resized = mImage.scaled(newSize, Qt::IgnoreAspectRatio, transformation);
    addChange(new ChangeImageSizeCommand(this, mImage, resized));
    endMacro();
=======
    const QImage resizedImage = mImage.scaled(newSize, Qt::IgnoreAspectRatio,
        smooth ? Qt::SmoothTransformation : Qt::FastTransformation);
    makeLivePreviewModification(LivePreviewModification::Resize, resizedImage);
>>>>>>> ae12beac
}

void ImageProject::crop(const QRect &rect)
{
    if (rect.x() == 0 && rect.y() == 0 && rect.size() == size()) {
        // No change.
        return;
    }

    beginMacro(QLatin1String("CropImageCanvas"));
    const QImage resized = mImage.copy(rect);
    addChange(new ChangeImageCanvasSizeCommand(this, mImage, resized));
    endMacro();
}

QImage *ImageProject::image()
{
    return &mImage;
}

Project::Type ImageProject::type() const
{
    return ImageType;
}

void ImageProject::doSetCanvasSize(const QImage &newImage)
{
    doSetImageSize(newImage);
}

void ImageProject::doSetImageSize(const QImage &newImage)
{
    if (newImage.width() == 0 || newImage.height() == 0) {
        error(QLatin1String("Cannot set image's width or height to zero"));
        return;
    }

    Q_ASSERT(!mImage.isNull());
    mImage = newImage;
    emit sizeChanged();
}

AnimationSystem *ImageProject::animationSystem()
{
    return &mAnimationSystem;
}

void ImageProject::addAnimation()
{
    mAnimationHelper.addAnimation();
}

void ImageProject::duplicateAnimation(int index)
{
    mAnimationHelper.duplicateAnimation(index);
}

void ImageProject::modifyAnimation(int index)
{
    mAnimationHelper.modifyAnimation(index);
}

void ImageProject::renameAnimation(int index)
{
    mAnimationHelper.renameAnimation(index);
}

void ImageProject::moveCurrentAnimationUp()
{
    mAnimationHelper.moveCurrentAnimationUp();
}

void ImageProject::moveCurrentAnimationDown()
{
    mAnimationHelper.moveCurrentAnimationDown();
}

void ImageProject::removeAnimation(int index)
{
    mAnimationHelper.removeAnimation(index);
}

QImage ImageProject::exportedImage() const
{
    return mImage;
}

void ImageProject::exportGif(const QUrl &url)
{
    if (!mUsingAnimation) {
        // Shouldn't happen, but just in case...
        error(tr("Cannot export as GIF because the project isn't using animation"));
        return;
    }

    QString errorMessage;
    if (!Utils::exportGif(exportedImage(), url, *mAnimationSystem.currentAnimationPlayback(), errorMessage))
        error(errorMessage);
}

bool ImageProject::isUsingAnimation() const
{
    return mUsingAnimation;
}

void ImageProject::setUsingAnimation(bool usingAnimation)
{
    if (usingAnimation == mUsingAnimation)
        return;

    mUsingAnimation = usingAnimation;

    if (mUsingAnimation) {
        if (!mHasUsedAnimation) {
            mAnimationSystem.addNewAnimation(size());

            mHasUsedAnimation = true;
        }
    }

    emit usingAnimationChanged();
}<|MERGE_RESOLUTION|>--- conflicted
+++ resolved
@@ -174,7 +174,7 @@
         // Image projects currently don't support moving contents.
         case LivePreviewModification::MoveContents:
             qFatal("mCurrentLivePreviewModification is %s, which isn't supported by ImageProject",
-                qPrintable(Utils::toString(mCurrentLivePreviewModification)));
+                qPrintable(QDebug::toString(mCurrentLivePreviewModification)));
             break;
         case LivePreviewModification::None:
             qFatal("mCurrentLivePreviewModification is LivePreviewModification::None where it shouldn't be");
@@ -263,17 +263,9 @@
     if (newSize == size())
         return;
 
-<<<<<<< HEAD
-    beginMacro(QLatin1String("ChangeImageSize"));
-    const auto transformation = smooth ? Qt::SmoothTransformation : Qt::FastTransformation;
-    const QImage resized = mImage.scaled(newSize, Qt::IgnoreAspectRatio, transformation);
-    addChange(new ChangeImageSizeCommand(this, mImage, resized));
-    endMacro();
-=======
     const QImage resizedImage = mImage.scaled(newSize, Qt::IgnoreAspectRatio,
         smooth ? Qt::SmoothTransformation : Qt::FastTransformation);
     makeLivePreviewModification(LivePreviewModification::Resize, resizedImage);
->>>>>>> ae12beac
 }
 
 void ImageProject::crop(const QRect &rect)
