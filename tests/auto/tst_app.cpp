--- conflicted
+++ resolved
@@ -435,14 +435,7 @@
         QCOMPARE(canvas->guidesVisible(), true);
     }
 
-<<<<<<< HEAD
-    // Add red to the swatch.
-    QVERIFY(swatchesPanel->setProperty("expanded", QVariant(true)));
-    QPointer<QQuickItem> newSwatchColourButton = window->findChild<QQuickItem*>("newSwatchColourButton");
-    QVERIFY(newSwatchColourButton);
-=======
     // Add an opaque red to the swatch.
->>>>>>> 8150c1c9
     canvas->setPenForegroundColour(Qt::red);
     QVERIFY2(addSwatchWithForegroundColour(), failureMessage);
     // Add a translucent red to the swatch.
