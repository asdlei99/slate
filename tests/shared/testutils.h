--- conflicted
+++ resolved
@@ -19,11 +19,7 @@
 do { \
     if ((actual) != (expected)) { \
         failureMessage = (QString::fromLatin1("%1 Compared values are not the same\n   Actual:   (%2): %3\n   Expected: (%4): %5") \
-<<<<<<< HEAD
             .arg(Q_FUNC_INFO).arg(#actual).arg(QDebug::toString((actual))).arg(#expected).arg(QDebug::toString((expected)))).toLatin1(); \
-=======
-            .arg(Q_FUNC_INFO).arg(#actual).arg(Utils::toString((actual))).arg(#expected).arg(Utils::toString((expected)))).toLatin1(); \
->>>>>>> 66a29609
         return false; \
     } \
 } while (false)
