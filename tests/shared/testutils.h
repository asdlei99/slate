#ifndef TESTUTILS_H
#define TESTUTILS_H

// https://bugreports.qt.io/browse/QTBUG-66320
// Taken from qtestcase.h and modified to return bool and store a failureMessage
// so that they can be used in helper functions (non-test functions).
#define VERIFY(statement) \
do { \
    if (!static_cast<bool>(statement)) { \
        failureMessage = ("\n    " + QString::fromLatin1(Q_FUNC_INFO) + ":" + QString::number(__LINE__) + ": " + #statement).toLatin1(); \
        return false; \
    } \
} while (false)

// We don't have COMPARE, because it would require us to get the failure message
// into a string, the logic for which is hidden in testlib. Instead we use
// operator!= and operator<<.
#define COMPARE_NON_FLOAT_WITH_MSG(actual, expected, message) \
do { \
    if ((actual) != (expected)) { \
<<<<<<< HEAD
        failureMessage = (QString::fromLatin1("%1 Compared values are not the same\n   Actual:   (%2): %3\n   Expected: (%4): %5") \
            .arg(Q_FUNC_INFO).arg(#actual).arg(QDebug::toString((actual))).arg(#expected).arg(QDebug::toString((expected)))).toLatin1(); \
=======
        failureMessage = (QString::fromLatin1("%1:%2 %3\n   Actual:   (%4): %5\n   Expected: (%6): %7") \
            .arg(Q_FUNC_INFO).arg(__LINE__).arg(message).arg(#actual).arg(QtUtils::toString((actual))) \
                .arg(#expected).arg(QtUtils::toString((expected)))).toLatin1(); \
>>>>>>> 3b86d73e
        return false; \
    } \
} while (false)

#define COMPARE_NON_FLOAT(actual, expected) COMPARE_NON_FLOAT_WITH_MSG(actual, expected, "Compared values are not the same")

#define FAIL(message) \
do { \
    failureMessage = ("\n    " + QString::fromLatin1(Q_FUNC_INFO) + ":" + QString::number(__LINE__) + ": " + message).toLatin1(); \
    return false; \
} while (false)

#define VERIFY2(statement, description) \
do { \
    if (!static_cast<bool>(statement)) { \
        failureMessage = ("\n    " + QString::fromLatin1(Q_FUNC_INFO) + ":" + QString::number(__LINE__) + ": " + description).toLatin1(); \
        return false; \
    } \
} while (false)

#define TRY_LOOP_IMPL(expr, timeoutValue, step) \
    if (!(expr)) { \
        QTest::qWait(0); \
    } \
    int qt_test_i = 0; \
    for (; qt_test_i < timeoutValue && !(expr); qt_test_i += step) { \
        QTest::qWait(step); \
    }

#define TRY_TIMEOUT_DEBUG_IMPL(expr, timeoutValue, step)\
    if (!(expr)) { \
        TRY_LOOP_IMPL((expr), (2 * timeoutValue), step);\
        if (expr) { \
            QString msg = QString::fromUtf8("QTestLib: This test case check (\"%1\") failed because the requested timeout (%2 ms) was too short, %3 ms would have been sufficient this time."); \
            msg = msg.arg(QString::fromUtf8(#expr)).arg(timeoutValue).arg(timeoutValue + qt_test_i); \
            FAIL(qPrintable(msg)); \
        } \
    }

// Ideally we'd use qWaitFor instead of QTRY_LOOP_IMPL, but due
// to a compiler bug on MSVC < 2017 we can't (see QTBUG-59096)
#define TRY_IMPL(expr, timeout)\
    const int qt_test_step = 50; \
    const int qt_test_timeoutValue = timeout; \
    TRY_LOOP_IMPL((expr), qt_test_timeoutValue, qt_test_step); \
    TRY_TIMEOUT_DEBUG_IMPL((expr), qt_test_timeoutValue, qt_test_step)\

// Will try to wait for the expression to become true while allowing event processing
#define TRY_VERIFY_WITH_TIMEOUT(expr, timeout) \
do { \
    TRY_IMPL((expr), timeout);\
    VERIFY(expr); \
} while (false)

#define TRY_VERIFY(expr) TRY_VERIFY_WITH_TIMEOUT((expr), 1000)

// Will try to wait for the expression to become true while allowing event processing
#define TRY_VERIFY2_WITH_TIMEOUT(expr, messageExpression, timeout) \
do { \
    TRY_IMPL((expr), timeout);\
    VERIFY2(expr, messageExpression); \
} while (false)

#define TRY_VERIFY2(expr, messageExpression) TRY_VERIFY2_WITH_TIMEOUT((expr), (messageExpression), 1000)

#define ENSURE_ACTIVE_FOCUS(object) \
if (!object->property("activeFocus").toBool()) { \
    failureMessage = qPrintable(QString::fromLatin1("Expected %1 to have active focus, but %2 has it") \
        .arg(object->objectName()).arg(window->activeFocusItem()->objectName())); \
}

#endif // TESTUTILS_H<|MERGE_RESOLUTION|>--- conflicted
+++ resolved
@@ -18,14 +18,9 @@
 #define COMPARE_NON_FLOAT_WITH_MSG(actual, expected, message) \
 do { \
     if ((actual) != (expected)) { \
-<<<<<<< HEAD
-        failureMessage = (QString::fromLatin1("%1 Compared values are not the same\n   Actual:   (%2): %3\n   Expected: (%4): %5") \
-            .arg(Q_FUNC_INFO).arg(#actual).arg(QDebug::toString((actual))).arg(#expected).arg(QDebug::toString((expected)))).toLatin1(); \
-=======
         failureMessage = (QString::fromLatin1("%1:%2 %3\n   Actual:   (%4): %5\n   Expected: (%6): %7") \
             .arg(Q_FUNC_INFO).arg(__LINE__).arg(message).arg(#actual).arg(QtUtils::toString((actual))) \
                 .arg(#expected).arg(QtUtils::toString((expected)))).toLatin1(); \
->>>>>>> 3b86d73e
         return false; \
     } \
 } while (false)
